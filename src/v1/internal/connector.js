--- conflicted
+++ resolved
@@ -25,10 +25,7 @@
 import {Node, Path, PathSegment, Relationship, UnboundRelationship} from '../graph-types';
 import {newError} from './../error';
 import ChannelConfig from './ch-config';
-<<<<<<< HEAD
 import {parseHost, parsePort} from './util';
-=======
->>>>>>> 5d3b3491
 import StreamObserver from './stream-observer';
 
 let Channel;
@@ -342,11 +339,7 @@
   /** Queue an INIT-message to be sent to the database */
   initialize( clientName, token, observer ) {
     log("C", "INIT", clientName, token);
-<<<<<<< HEAD
     const initObserver = this._state.wrap(observer);
-=======
-    const initObserver = new InitObserver(this, observer);
->>>>>>> 5d3b3491
     this._queueObserver(initObserver);
     this._packer.packStruct( INIT, [this._packable(clientName), this._packable(token)],
       (err) => this._handleFatalError(err) );
@@ -434,20 +427,20 @@
   }
 
   /**
-<<<<<<< HEAD
    * Get promise resolved when connection initialization succeed or rejected when it fails.
    * Connection is initialized using {@link initialize} function.
    * @return {Promise<Connection>} the result of connection initialization.
    */
   initializationCompleted() {
     return this._state.initializationCompleted();
-=======
+  }
+
+  /*
    * Pop next pending observer form the list of observers and make it current observer.
    * @protected
    */
   _updateCurrentObserver() {
     this._currentObserver = this._pendingObservers.shift();
->>>>>>> 5d3b3491
   }
 
   /**
@@ -501,7 +494,8 @@
   }
 
   /**
-   * Wrap the given observer to track connection's initialization state.
+   * Wrap the given observer to track connection's initialization state. Connection is closed by the server if
+   * processing of INIT message fails so returned observer will handle initialization failure as a fatal error.
    * @param {StreamObserver} observer the observer used for INIT message.
    * @return {StreamObserver} updated observer.
    */
@@ -518,8 +512,14 @@
           this._rejectPromise(error);
           this._rejectPromise = null;
         }
-        if (observer && observer.onError) {
-          observer.onError(error);
+
+        this._connection._updateCurrentObserver(); // make sure this same observer will not be called again
+        try {
+          if (observer && observer.onError) {
+            observer.onError(error);
+          }
+        } finally {
+          this._connection._handleFatalError(error);
         }
       },
       onCompleted: metaData => {
@@ -574,42 +574,6 @@
   return new Connection( new Ch(channelConfig), completeUrl);
 }
 
-/**
- * Observer that wraps user-defined observer for INIT message and handles initialization failures. Connection is
- * closed by the server if processing of INIT message fails so this observer will handle initialization failure
- * as a fatal error.
- */
-class InitObserver extends StreamObserver {
-
-  /**
-   * @constructor
-   * @param {Connection} connection the connection used to send INIT message.
-   * @param {StreamObserver} originalObserver the observer to wrap and delegate calls to.
-   */
-  constructor(connection, originalObserver) {
-    super();
-    this._connection = connection;
-    this._originalObserver = originalObserver || NO_OP_OBSERVER;
-  }
-
-  onNext(record) {
-    this._originalObserver.onNext(record);
-  }
-
-  onError(error) {
-    this._connection._updateCurrentObserver(); // make sure this same observer will not be called again
-    try {
-      this._originalObserver.onError(error);
-    } finally {
-      this._connection._handleFatalError(error);
-    }
-  }
-
-  onCompleted(metaData) {
-    this._originalObserver.onCompleted(metaData);
-  }
-}
-
 export {
   connect,
   Connection
