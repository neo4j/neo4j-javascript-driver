--- conflicted
+++ resolved
@@ -80,11 +80,7 @@
   onNext : NO_OP,
   onCompleted : NO_OP,
   onError : NO_OP
-<<<<<<< HEAD
-}
-=======
 };
->>>>>>> 3a432ca0
 
 /** Maps from packstream structures to Neo4j domain objects */
 let _mappers = {
@@ -207,18 +203,6 @@
         }
 
       } else {
-<<<<<<< HEAD
-        this._isBroken = true;
-        console.log("FATAL, unknown protocol version:", proposed)
-      }
-    };
-
-    this._ch.onerror = (error) => {
-      self._isBroken = true;
-      if(this._currentObserver.onError) {
-        this._currentObserver.onError(error);
-      }
-=======
         self._handleFatalError(newError("Unknown Bolt protocol version: " + proposed));
       }
     };
@@ -233,7 +217,6 @@
     this._ch.onerror = this._handleFatalError.bind(this);
     if( this._ch._error ) {
       this._handleFatalError(this._ch._error);
->>>>>>> 3a432ca0
     }
 
     this._dechunker.onmessage = (buf) => {
@@ -324,12 +307,7 @@
         }
         break;
       default:
-<<<<<<< HEAD
-        this._isBroken = true;
-        console.log("UNKNOWN MESSAGE: ", msg);
-=======
         this._handleFatalError(newError("Unknown Bolt protocol message: " + msg));
->>>>>>> 3a432ca0
     }
   }
 
