--- conflicted
+++ resolved
@@ -186,13 +186,8 @@
         // do TOFU, and the safe approach is to fail.
         onFailure(newError("You are using a version of NodeJS that does not " +
           "support trust-on-first use encryption. You can either upgrade NodeJS to " +
-<<<<<<< HEAD
-          "a newer version, use `trust:TRUST_SIGNED_CERTIFICATES` in your driver " +
+          "a newer version, use `trust:TRUST_CUSTOM_CA_SIGNED_CERTIFICATES` in your driver " +
           "config instead, or disable encryption using `encrypted:\"" + ENCRYPTION_OFF+ "\"`."));
-=======
-          "a newer version, use `trust:TRUST_CUSTOM_CA_SIGNED_CERTIFICATES` in your driver " +
-          "config instead, or disable encryption using `encrypted:false`."));
->>>>>>> b4da1253
         return;
       }
 
