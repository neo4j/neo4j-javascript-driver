--- conflicted
+++ resolved
@@ -1,13 +1,5 @@
 import neo4j from './neo4j'
-<<<<<<< HEAD
-import {
-  cypherToNative,
-  nativeToCypher,
-=======
-import { 
-  cypherToNative
->>>>>>> 5ef3add0
-} from './cypher-native-binders.js'
+import { cypherToNative } from './cypher-native-binders.js'
 import  * as responses from './responses.js'
 
 export function throwFrontendError() {
@@ -276,7 +268,7 @@
 export function SessionBeginTransaction (context, data, wire) {
   const { sessionId, txMeta: metadata, timeout } = data
   const session = context.getSession(sessionId)
-  
+
   try {
     return session.beginTransaction({ metadata, timeout })
     .then(tx => {
