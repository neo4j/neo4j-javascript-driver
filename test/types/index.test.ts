--- conflicted
+++ resolved
@@ -28,57 +28,7 @@
   temporal
 } from '../../types/index'
 
-<<<<<<< HEAD
 import Driver from '../../types/driver'
-=======
-const driver1: neo4j.Driver = neo4j.driver('bolt+routing://localhost')
-const driver2: neo4j.Driver = neo4j.driver(
-  'bolt://localhost:7687',
-  neo4j.auth.basic('neo4j', 'password')
-)
-
-const address1 = 'db-1.internal:7687'
-const address2 = 'db-2.internal:7687'
-const driver3: neo4j.Driver = neo4j.driver(
-  'bolt://localhost',
-  neo4j.auth.basic('neo4j', 'password'),
-  {
-    resolver: address => Promise.resolve([address1, address2])
-  }
-)
-
-const sessionModeRead: string = neo4j.session.READ
-const sessionModeWrite: string = neo4j.session.WRITE
-
-const readSession = driver1.session(neo4j.session.READ)
-const writeSession = driver1.session(neo4j.session.WRITE)
-
-const int1: neo4j.Integer = neo4j.int(42)
-const int2: neo4j.Integer = neo4j.int('42')
-const int3: neo4j.Integer = neo4j.int(neo4j.int(42))
-const int4: neo4j.Integer = neo4j.int({ low: 1, high: 1 })
-
-const isInt1: boolean = neo4j.isInt({})
-const isInt2: boolean = neo4j.isInt(neo4j.int('42'))
-
-const toNumber1: number = neo4j.integer.toNumber(1)
-const toNumber2: number = neo4j.integer.toNumber('1')
-const toNumber3: number = neo4j.integer.toNumber({ high: 0, low: 0 })
-const toNumber4: number = neo4j.integer.toNumber(int1)
-
-const toString1: string = neo4j.integer.toString(1)
-const toString2: string = neo4j.integer.toString('1')
-const toString3: string = neo4j.integer.toString({ high: 0, low: 0 })
-const toString4: string = neo4j.integer.toString(int1)
-
-const inSafeRange1: boolean = neo4j.integer.inSafeRange(1)
-const inSafeRange2: boolean = neo4j.integer.inSafeRange('1')
-const inSafeRange3: boolean = neo4j.integer.inSafeRange({ high: 0, low: 0 })
-const inSafeRange4: boolean = neo4j.integer.inSafeRange(int1)
-
-const isPoint1: boolean = neo4j.spatial.isPoint({})
-const isPoint2: boolean = neo4j.isPoint({})
->>>>>>> 2dd64d9e
 
 const dummy: any = null
 
@@ -107,6 +57,16 @@
 const driver2: Driver = driver('bolt://localhost:7687', basicAuthToken1)
 const driver3: Driver = driver('bolt://localhost:7687', basicAuthToken1, config)
 
+const address1 = 'db-1.internal:7687'
+const address2 = 'db-2.internal:7687'
+const driver4: Driver = driver(
+  'bolt://localhost',
+  auth.basic('neo4j', 'password'),
+  {
+    resolver: address => Promise.resolve([address1, address2])
+  }
+)
+
 const readMode1: string = session.READ
 const writeMode1: string = session.WRITE
 
