--- conflicted
+++ resolved
@@ -965,7 +965,6 @@
     });
   });
 
-<<<<<<< HEAD
   it('should acquire connection for transaction', done => {
     expect(session.beginTransaction()).toBeDefined();
 
@@ -1028,14 +1027,14 @@
         console.log(error);
       }
     });
-=======
+  });
+
   it('should respect connection timeout', done => {
     testConnectionTimeout(false, done);
   });
 
   it('should respect encrypted connection timeout', done => {
     testConnectionTimeout(true, done);
->>>>>>> 548cbecd
   });
 
   function serverIs31OrLater(done) {
@@ -1116,11 +1115,11 @@
     });
   }
 
-<<<<<<< HEAD
   function numberOfAcquiredConnectionsFromPool() {
     const pool = driver._pool;
     return pool.activeResourceCount('localhost');
-=======
+  }
+
   function testConnectionTimeout(encrypted, done) {
     const boltUri = 'bolt://10.0.0.0'; // use non-routable IP address which never responds
     const config = {encrypted: encrypted, connectionTimeout: 1000};
@@ -1140,7 +1139,6 @@
 
       done();
     });
->>>>>>> 548cbecd
   }
 
 });