/**
 * Copyright (c) 2002-2019 "Neo4j,"
 * Neo4j Sweden AB [http://neo4j.com]
 *
 * This file is part of Neo4j.
 *
 * Licensed under the Apache License, Version 2.0 (the "License");
 * you may not use this file except in compliance with the License.
 * You may obtain a copy of the License at
 *
 *     http://www.apache.org/licenses/LICENSE-2.0
 *
 * Unless required by applicable law or agreed to in writing, software
 * distributed under the License is distributed on an "AS IS" BASIS,
 * WITHOUT WARRANTIES OR CONDITIONS OF ANY KIND, either express or implied.
 * See the License for the specific language governing permissions and
 * limitations under the License.
 */

<<<<<<< HEAD
import { READ, WRITE } from '../../src/driver'
import Integer, { int } from '../../src/integer'
import { SERVICE_UNAVAILABLE, SESSION_EXPIRED } from '../../src/error'
import RoutingTable from '../../src/internal/routing-table'
import {
  DirectConnectionProvider,
  LoadBalancer
} from '../../src/internal/connection-providers'
import Pool from '../../src/internal/pool'
import LeastConnectedLoadBalancingStrategy from '../../src/internal/least-connected-load-balancing-strategy'
import Logger from '../../src/internal/logger'
import SimpleHostNameResolver from '../../src/internal/browser/browser-host-name-resolver'

const NO_OP_DRIVER_CALLBACK = () => {}
=======
import {READ, WRITE} from '../../src/v1/driver';
import Integer, {int} from '../../src/v1/integer';
import {SERVICE_UNAVAILABLE, SESSION_EXPIRED} from '../../src/v1/error';
import RoutingTable from '../../src/v1/internal/routing-table';
import {DirectConnectionProvider, LoadBalancer} from '../../src/v1/internal/connection-providers';
import Pool from '../../src/v1/internal/pool';
import LeastConnectedLoadBalancingStrategy from '../../src/v1/internal/least-connected-load-balancing-strategy';
import Logger from '../../src/v1/internal/logger';
import SimpleHostNameResolver from '../../src/v1/internal/browser/browser-host-name-resolver';
import ServerAddress from '../../src/v1/internal/server-address';

const NO_OP_DRIVER_CALLBACK = () => {
};
>>>>>>> e66c4e80

describe('DirectConnectionProvider', () => {
  it('acquires connection from the pool', done => {
<<<<<<< HEAD
    const pool = newPool()
    const connectionProvider = newDirectConnectionProvider(
      'localhost:123',
      pool
    )

    connectionProvider.acquireConnection(READ).then(connection => {
      expect(connection).toBeDefined()
      expect(connection.address).toEqual('localhost:123')
      expect(connection.release).toBeDefined()
      expect(pool.has('localhost:123')).toBeTruthy()
=======
    const address = ServerAddress.fromUrl('localhost:123');
    const pool = newPool();
    const connectionProvider = newDirectConnectionProvider(address, pool);

    connectionProvider.acquireConnection(READ).then(connection => {
      expect(connection).toBeDefined();
      expect(connection.address).toEqual(address);
      expect(connection.release).toBeDefined();
      expect(pool.has(address)).toBeTruthy();

      done();
    });
  });
>>>>>>> e66c4e80

      done()
    })
  })
})

describe('LoadBalancer', () => {
<<<<<<< HEAD
  it('can forget address', () => {
    const loadBalancer = newLoadBalancer(
      ['server-1', 'server-2'],
      ['server-3', 'server-2'],
      ['server-2', 'server-4']
    )

    loadBalancer.forget('server-2')

    expectRoutingTable(
      loadBalancer,
      ['server-1', 'server-2'],
      ['server-3'],
      ['server-4']
    )
  })

  it('can not forget unknown address', () => {
    const loadBalancer = newLoadBalancer(
      ['server-1', 'server-2'],
      ['server-3', 'server-4'],
      ['server-5', 'server-6']
    )

    loadBalancer.forget('server-42')

    expectRoutingTable(
      loadBalancer,
      ['server-1', 'server-2'],
      ['server-3', 'server-4'],
      ['server-5', 'server-6']
    )
  })
=======
  const server0 = ServerAddress.fromUrl('server0');
  const server1 = ServerAddress.fromUrl('server1');
  const server2 = ServerAddress.fromUrl('server2');
  const server3 = ServerAddress.fromUrl('server3');
  const server4 = ServerAddress.fromUrl('server4');
  const server5 = ServerAddress.fromUrl('server5');
  const server6 = ServerAddress.fromUrl('server6');
  const server7 = ServerAddress.fromUrl('server7');
  const server42 = ServerAddress.fromUrl('server42');

  const server01 = ServerAddress.fromUrl('server01');
  const server02 = ServerAddress.fromUrl('server02');
  const server03 = ServerAddress.fromUrl('server03');

  const serverA = ServerAddress.fromUrl('serverA');
  const serverB = ServerAddress.fromUrl('serverB');
  const serverC = ServerAddress.fromUrl('serverC');
  const serverD = ServerAddress.fromUrl('serverD');
  const serverE = ServerAddress.fromUrl('serverE');
  const serverF = ServerAddress.fromUrl('serverF');
  const serverG = ServerAddress.fromUrl('serverG');

  const serverAA = ServerAddress.fromUrl('serverAA');
  const serverBB = ServerAddress.fromUrl('serverBB');
  const serverCC = ServerAddress.fromUrl('serverCC');
  const serverDD = ServerAddress.fromUrl('serverDD');
  const serverEE = ServerAddress.fromUrl('serverEE');

  const serverABC = ServerAddress.fromUrl('serverABC');

  it('can forget address', () => {
    const loadBalancer = newLoadBalancer(
      [server1, server2],
      [server3, server2],
      [server2, server4]
    );

    loadBalancer.forget(server2);

    expectRoutingTable(loadBalancer,
      [server1, server2],
      [server3],
      [server4]
    );
  });

  it('can not forget unknown address', () => {
    const loadBalancer = newLoadBalancer(
      [server1, server2],
      [server3, server4],
      [server5, server6]
    );

    loadBalancer.forget(server42);

    expectRoutingTable(loadBalancer,
      [server1, server2],
      [server3, server4],
      [server5, server6]
    );
  });
>>>>>>> e66c4e80

  it('purges connections when address is forgotten', () => {
    const pool = newPool()

<<<<<<< HEAD
    pool.acquire('server-1')
    pool.acquire('server-3')
    pool.acquire('server-5')
    expectPoolToContain(pool, ['server-1', 'server-3', 'server-5'])
=======
    pool.acquire(server1);
    pool.acquire(server3);
    pool.acquire(server5);
    expectPoolToContain(pool, [server1, server3, server5]);
>>>>>>> e66c4e80

    const loadBalancer = newLoadBalancer(
      [server1, server2],
      [server3, server2],
      [server2, server4],
      pool
    )

<<<<<<< HEAD
    loadBalancer.forget('server-1')
    loadBalancer.forget('server-5')

    expectPoolToContain(pool, ['server-3'])
    expectPoolToNotContain(pool, ['server-1', 'server-5'])
  })

  it('can forget writer address', () => {
    const loadBalancer = newLoadBalancer(
      ['server-1', 'server-2'],
      ['server-3', 'server-2'],
      ['server-2', 'server-4']
    )

    loadBalancer.forgetWriter('server-2')

    expectRoutingTable(
      loadBalancer,
      ['server-1', 'server-2'],
      ['server-3', 'server-2'],
      ['server-4']
    )
  })

  it('can not forget unknown writer address', () => {
    const loadBalancer = newLoadBalancer(
      ['server-1', 'server-2'],
      ['server-3', 'server-4'],
      ['server-5', 'server-6']
    )

    loadBalancer.forgetWriter('server-42')

    expectRoutingTable(
      loadBalancer,
      ['server-1', 'server-2'],
      ['server-3', 'server-4'],
      ['server-5', 'server-6']
    )
  })

  it('initializes routing table with the given router', () => {
    const connectionPool = newPool()
    const loadBalancingStrategy = new LeastConnectedLoadBalancingStrategy(
      connectionPool
    )
    const loadBalancer = new LoadBalancer(
      'server-ABC',
      {},
      connectionPool,
      loadBalancingStrategy,
      new SimpleHostNameResolver(),
      NO_OP_DRIVER_CALLBACK,
      Logger.noOp()
    )

    expectRoutingTable(loadBalancer, ['server-ABC'], [], [])
  })
=======
    loadBalancer.forget(server1);
    loadBalancer.forget(server5);

    expectPoolToContain(pool, [server3]);
    expectPoolToNotContain(pool, [server1, server5]);
  });

  it('can forget writer address', () => {
    const loadBalancer = newLoadBalancer(
      [server1, server2],
      [server3, server2],
      [server2, server4]
    );

    loadBalancer.forgetWriter(server2);

    expectRoutingTable(loadBalancer,
      [server1, server2],
      [server3, server2],
      [server4]
    );
  });

  it('can not forget unknown writer address', () => {
    const loadBalancer = newLoadBalancer(
      [server1, server2],
      [server3, server4],
      [server5, server6]
    );

    loadBalancer.forgetWriter(server42);

    expectRoutingTable(loadBalancer,
      [server1, server2],
      [server3, server4],
      [server5, server6]
    );
  });

  it('initializes routing table with the given router', () => {
    const connectionPool = newPool();
    const loadBalancingStrategy = new LeastConnectedLoadBalancingStrategy(connectionPool);
    const loadBalancer = new LoadBalancer(serverABC, {}, connectionPool, loadBalancingStrategy, new SimpleHostNameResolver(),
      NO_OP_DRIVER_CALLBACK, Logger.noOp());

    expectRoutingTable(loadBalancer,
      [],
      [],
      []
    );
  });
>>>>>>> e66c4e80

  it('acquires read connection with up-to-date routing table', done => {
    const pool = newPool()
    const loadBalancer = newLoadBalancer(
      [server1, server2],
      [server3, server4],
      [server5, server6],
      pool
    )

    loadBalancer.acquireConnection(READ).then(connection => {
<<<<<<< HEAD
      expect(connection.address).toEqual('server-3')
      expect(pool.has('server-3')).toBeTruthy()

      loadBalancer.acquireConnection(READ).then(connection => {
        expect(connection.address).toEqual('server-4')
        expect(pool.has('server-4')).toBeTruthy()
=======
      expect(connection.address).toEqual(server3);
      expect(pool.has(server3)).toBeTruthy();

      loadBalancer.acquireConnection(READ).then(connection => {
        expect(connection.address).toEqual(server4);
        expect(pool.has(server4)).toBeTruthy();
>>>>>>> e66c4e80

        done()
      })
    })
  })

  it('acquires write connection with up-to-date routing table', done => {
    const pool = newPool()
    const loadBalancer = newLoadBalancer(
      [server1, server2],
      [server3, server4],
      [server5, server6],
      pool
    )

    loadBalancer.acquireConnection(WRITE).then(connection => {
<<<<<<< HEAD
      expect(connection.address).toEqual('server-5')
      expect(pool.has('server-5')).toBeTruthy()

      loadBalancer.acquireConnection(WRITE).then(connection => {
        expect(connection.address).toEqual('server-6')
        expect(pool.has('server-6')).toBeTruthy()
=======
      expect(connection.address).toEqual(server5);
      expect(pool.has(server5)).toBeTruthy();

      loadBalancer.acquireConnection(WRITE).then(connection => {
        expect(connection.address).toEqual(server6);
        expect(pool.has(server6)).toBeTruthy();
>>>>>>> e66c4e80

        done()
      })
    })
  })

  it('throws for illegal access mode', done => {
    const loadBalancer = newLoadBalancer(
<<<<<<< HEAD
      ['server-1', 'server-2'],
      ['server-3', 'server-4'],
      ['server-5', 'server-6']
    )
=======
      [server1, server2],
      [server3, server4],
      [server5, server6]
    );
>>>>>>> e66c4e80

    loadBalancer.acquireConnection('WRONG').catch(error => {
      expect(error.message).toEqual('Illegal mode WRONG')
      done()
    })
  })

  it('refreshes stale routing table to get read connection', done => {
    const pool = newPool()
    const updatedRoutingTable = newRoutingTable(
<<<<<<< HEAD
      ['server-A', 'server-B'],
      ['server-C', 'server-D'],
      ['server-E', 'server-F']
    )
=======
      [serverA, serverB],
      [serverC, serverD],
      [serverE, serverF]
    );
>>>>>>> e66c4e80
    const loadBalancer = newLoadBalancer(
      [server1, server2],
      [server3, server4],
      [server5, server6],
      pool,
      int(0), // expired routing table
<<<<<<< HEAD
      { 'server-1': updatedRoutingTable }
    )

    loadBalancer.acquireConnection(READ).then(connection => {
      expect(connection.address).toEqual('server-C')
      expect(pool.has('server-C')).toBeTruthy()

      loadBalancer.acquireConnection(READ).then(connection => {
        expect(connection.address).toEqual('server-D')
        expect(pool.has('server-D')).toBeTruthy()
=======
      { 'server1:7687': updatedRoutingTable }
    );

    loadBalancer.acquireConnection(READ).then(connection => {
      expect(connection.address).toEqual(serverC);
      expect(pool.has(serverC)).toBeTruthy();

      loadBalancer.acquireConnection(READ).then(connection => {
        expect(connection.address).toEqual(serverD);
        expect(pool.has(serverD)).toBeTruthy();
>>>>>>> e66c4e80

        done()
      })
    })
  })

  it('refreshes stale routing table to get write connection', done => {
    const pool = newPool()
    const updatedRoutingTable = newRoutingTable(
<<<<<<< HEAD
      ['server-A', 'server-B'],
      ['server-C', 'server-D'],
      ['server-E', 'server-F']
    )
=======
      [serverA, serverB],
      [serverC, serverD],
      [serverE, serverF]
    );
>>>>>>> e66c4e80
    const loadBalancer = newLoadBalancer(
      [server1, server2],
      [server3, server4],
      [server5, server6],
      pool,
      int(0), // expired routing table
<<<<<<< HEAD
      { 'server-1': updatedRoutingTable }
    )

    loadBalancer.acquireConnection(WRITE).then(connection => {
      expect(connection.address).toEqual('server-E')
      expect(pool.has('server-E')).toBeTruthy()

      loadBalancer.acquireConnection(WRITE).then(connection => {
        expect(connection.address).toEqual('server-F')
        expect(pool.has('server-F')).toBeTruthy()
=======
      { 'server1:7687': updatedRoutingTable }
    );

    loadBalancer.acquireConnection(WRITE).then(connection => {
      expect(connection.address).toEqual(serverE);
      expect(pool.has(serverE)).toBeTruthy();

      loadBalancer.acquireConnection(WRITE).then(connection => {
        expect(connection.address).toEqual(serverF);
        expect(pool.has(serverF)).toBeTruthy();
>>>>>>> e66c4e80

        done()
      })
    })
  })

  it('refreshes stale routing table to get read connection when one router fails', done => {
    const pool = newPool()
    const updatedRoutingTable = newRoutingTable(
<<<<<<< HEAD
      ['server-A', 'server-B'],
      ['server-C', 'server-D'],
      ['server-E', 'server-F']
    )
=======
      [serverA, serverB],
      [serverC, serverD],
      [serverE, serverF]
    );
>>>>>>> e66c4e80
    const loadBalancer = newLoadBalancer(
      [server1, server2],
      [server3, server4],
      [server5, server6],
      pool,
      int(0), // expired routing table
      {
<<<<<<< HEAD
        'server-1': null, // returns no routing table
        'server-2': updatedRoutingTable
=======
        'server1:7687': null, // returns no routing table
        'server2:7687': updatedRoutingTable,
>>>>>>> e66c4e80
      }
    )

    loadBalancer.acquireConnection(READ).then(connection => {
<<<<<<< HEAD
      expect(connection.address).toEqual('server-C')
      expect(pool.has('server-C')).toBeTruthy()

      loadBalancer.acquireConnection(READ).then(connection => {
        expect(connection.address).toEqual('server-D')
        expect(pool.has('server-D')).toBeTruthy()
=======
      expect(connection.address).toEqual(serverC);
      expect(pool.has(serverC)).toBeTruthy();

      loadBalancer.acquireConnection(READ).then(connection => {
        expect(connection.address).toEqual(serverD);
        expect(pool.has(serverD)).toBeTruthy();
>>>>>>> e66c4e80

        done()
      })
    })
  })

  it('refreshes stale routing table to get write connection when one router fails', done => {
    const pool = newPool()
    const updatedRoutingTable = newRoutingTable(
<<<<<<< HEAD
      ['server-A', 'server-B'],
      ['server-C', 'server-D'],
      ['server-E', 'server-F']
    )
=======
      [serverA, serverB],
      [serverC, serverD],
      [serverE, serverF]
    );
>>>>>>> e66c4e80
    const loadBalancer = newLoadBalancer(
      [server1, server2],
      [server3, server4],
      [server5, server6],
      pool,
      int(0), // expired routing table
      {
<<<<<<< HEAD
        'server-1': null, // returns no routing table
        'server-2': updatedRoutingTable
=======
        'server1:7687': null, // returns no routing table
        'server2:7687': updatedRoutingTable,
>>>>>>> e66c4e80
      }
    )

    loadBalancer.acquireConnection(WRITE).then(connection => {
<<<<<<< HEAD
      expect(connection.address).toEqual('server-E')
      expect(pool.has('server-E')).toBeTruthy()

      loadBalancer.acquireConnection(WRITE).then(connection => {
        expect(connection.address).toEqual('server-F')
        expect(pool.has('server-F')).toBeTruthy()
=======
      expect(connection.address).toEqual(serverE);
      expect(pool.has(serverE)).toBeTruthy();

      loadBalancer.acquireConnection(WRITE).then(connection => {
        expect(connection.address).toEqual(serverF);
        expect(pool.has(serverF)).toBeTruthy();
>>>>>>> e66c4e80

        done()
      })
    })
  })

  it('refreshes routing table without readers to get read connection', done => {
    const pool = newPool()
    const updatedRoutingTable = newRoutingTable(
<<<<<<< HEAD
      ['server-A', 'server-B'],
      ['server-C', 'server-D'],
      ['server-E', 'server-F']
    )
=======
      [serverA, serverB],
      [serverC, serverD],
      [serverE, serverF]
    );
>>>>>>> e66c4e80
    const loadBalancer = newLoadBalancer(
      [server1, server2],
      [], // no readers
      [server3, server4],
      pool,
      Integer.MAX_VALUE,
      {
<<<<<<< HEAD
        'server-1': null, // returns no routing table
        'server-2': updatedRoutingTable
=======
        'server1:7687': null, // returns no routing table
        'server2:7687': updatedRoutingTable,
>>>>>>> e66c4e80
      }
    )

    loadBalancer.acquireConnection(READ).then(connection => {
<<<<<<< HEAD
      expect(connection.address).toEqual('server-C')
      expect(pool.has('server-C')).toBeTruthy()

      loadBalancer.acquireConnection(READ).then(connection => {
        expect(connection.address).toEqual('server-D')
        expect(pool.has('server-D')).toBeTruthy()
=======
      expect(connection.address).toEqual(serverC);
      expect(pool.has(serverC)).toBeTruthy();

      loadBalancer.acquireConnection(READ).then(connection => {
        expect(connection.address).toEqual(serverD);
        expect(pool.has(serverD)).toBeTruthy();
>>>>>>> e66c4e80

        done()
      })
    })
  })

  it('refreshes routing table without writers to get write connection', done => {
    const pool = newPool()
    const updatedRoutingTable = newRoutingTable(
<<<<<<< HEAD
      ['server-A', 'server-B'],
      ['server-C', 'server-D'],
      ['server-E', 'server-F']
    )
=======
      [serverA, serverB],
      [serverC, serverD],
      [serverE, serverF]
    );
>>>>>>> e66c4e80
    const loadBalancer = newLoadBalancer(
      [server1, server2],
      [server3, server4],
      [], // no writers
      pool,
      int(0), // expired routing table
      {
<<<<<<< HEAD
        'server-1': null, // returns no routing table
        'server-2': updatedRoutingTable
=======
        'server1:7687': null, // returns no routing table
        'server2:7687': updatedRoutingTable,
>>>>>>> e66c4e80
      }
    )

    loadBalancer.acquireConnection(WRITE).then(connection => {
<<<<<<< HEAD
      expect(connection.address).toEqual('server-E')
      expect(pool.has('server-E')).toBeTruthy()

      loadBalancer.acquireConnection(WRITE).then(connection => {
        expect(connection.address).toEqual('server-F')
        expect(pool.has('server-F')).toBeTruthy()
=======
      expect(connection.address).toEqual(serverE);
      expect(pool.has(serverE)).toBeTruthy();

      loadBalancer.acquireConnection(WRITE).then(connection => {
        expect(connection.address).toEqual(serverF);
        expect(pool.has(serverF)).toBeTruthy();
>>>>>>> e66c4e80

        done()
      })
    })
  })

  it('throws when all routers return nothing while getting read connection', done => {
    const loadBalancer = newLoadBalancer(
      [server1, server2],
      [server3, server4],
      [server5, server6],
      newPool(),
      int(0), // expired routing table
      {
<<<<<<< HEAD
        'server-1': null, // returns no routing table
        'server-2': null // returns no routing table
=======
        'server1:7687': null, // returns no routing table
        'server2:7687': null  // returns no routing table
>>>>>>> e66c4e80
      }
    )

    loadBalancer.acquireConnection(READ).catch(error => {
      expect(error.code).toEqual(SERVICE_UNAVAILABLE)
      done()
    })
  })

  it('throws when all routers return nothing while getting write connection', done => {
    const loadBalancer = newLoadBalancer(
      [server1, server2],
      [server3, server4],
      [server5, server6],
      newPool(),
      int(0), // expired routing table
      {
<<<<<<< HEAD
        'server-1': null, // returns no routing table
        'server-2': null // returns no routing table
=======
        'server1:7687': null, // returns no routing table
        'server2:7687': null  // returns no routing table
>>>>>>> e66c4e80
      }
    )

    loadBalancer.acquireConnection(WRITE).catch(error => {
      expect(error.code).toEqual(SERVICE_UNAVAILABLE)
      done()
    })
  })

  it('throws when all routers return routing tables without readers while getting read connection', done => {
    const updatedRoutingTable = newRoutingTable(
      [serverA, serverB],
      [], // no readers - table can't satisfy connection requirement
<<<<<<< HEAD
      ['server-C', 'server-D']
    )
=======
      [serverC, serverD]
    );
>>>>>>> e66c4e80
    const loadBalancer = newLoadBalancer(
      [server1, server2],
      [server3, server4],
      [server5, server6],
      newPool(),
      int(0), // expired routing table
      {
        'server1:7687': updatedRoutingTable,
        'server2:7687': updatedRoutingTable
      }
    )

    loadBalancer.acquireConnection(READ).catch(error => {
      expect(error.code).toEqual(SESSION_EXPIRED)
      done()
    })
  })

  it('throws when all routers return routing tables without writers while getting write connection', done => {
    const updatedRoutingTable = newRoutingTable(
      [serverA, serverB],
      [serverC, serverD],
      [] // no writers - table can't satisfy connection requirement
    )
    const loadBalancer = newLoadBalancer(
      [server1, server2],
      [server3, server4],
      [server5, server6],
      newPool(),
      int(0), // expired routing table
      {
        'server1:7687': updatedRoutingTable,
        'server2:7687': updatedRoutingTable
      }
    )

    loadBalancer.acquireConnection(WRITE).catch(error => {
      expect(error.code).toEqual(SESSION_EXPIRED)
      done()
    })
  })

  it('throws when stale routing table without routers while getting read connection', done => {
    const loadBalancer = newLoadBalancer(
      [], // no routers
      [server3, server4],
      [server5, server6],
      newPool(),
      int(0) // expired routing table
    )

    loadBalancer.acquireConnection(READ).catch(error => {
      expect(error.code).toEqual(SERVICE_UNAVAILABLE)
      done()
    })
  })

  it('throws when stale routing table without routers while getting write connection', done => {
    const loadBalancer = newLoadBalancer(
      [], // no routers
      [server3, server4],
      [server5, server6],
      newPool(),
      int(0) // expired routing table
    )

    loadBalancer.acquireConnection(WRITE).catch(error => {
      expect(error.code).toEqual(SERVICE_UNAVAILABLE)
      done()
    })
  })

  it('updates routing table after refresh', done => {
    const pool = newPool()
    const updatedRoutingTable = newRoutingTable(
<<<<<<< HEAD
      ['server-A', 'server-B'],
      ['server-C', 'server-D'],
      ['server-E', 'server-F']
    )
=======
      [serverA, serverB],
      [serverC, serverD],
      [serverE, serverF]
    );
>>>>>>> e66c4e80
    const loadBalancer = newLoadBalancer(
      [server1, server2],
      [server3, server4],
      [server5, server6],
      pool,
      int(0), // expired routing table
      {
        'server1:7687': updatedRoutingTable
      }
    )

    loadBalancer.acquireConnection(READ).then(() => {
<<<<<<< HEAD
      expectRoutingTable(
        loadBalancer,
        ['server-A', 'server-B'],
        ['server-C', 'server-D'],
        ['server-E', 'server-F']
      )
      expectPoolToNotContain(pool, [
        'server-1',
        'server-2',
        'server-3',
        'server-4',
        'server-5',
        'server-6'
      ])
      done()
    })
  })
=======
      expectRoutingTable(loadBalancer,
        [serverA, serverB],
        [serverC, serverD],
        [serverE, serverF]
      );
      expectPoolToNotContain(pool, [server1, server2, server3, server4, server5, server6]);
      done();
    });
  });
>>>>>>> e66c4e80

  it('forgets all routers when they fail while acquiring read connection', done => {
    const loadBalancer = newLoadBalancer(
      [server1, server2, server3],
      [server4, server5],
      [server6, server7],
      newPool(),
      int(0) // expired routing table
    )

    loadBalancer.acquireConnection(READ).catch(error => {
      expect(error.code).toEqual(SERVICE_UNAVAILABLE)
      expectRoutingTable(
        loadBalancer,
        [],
<<<<<<< HEAD
        ['server-4', 'server-5'],
        ['server-6', 'server-7']
      )
      done()
    })
  })
=======
        [server4, server5],
        [server6, server7]
      );
      done();
    });
  });
>>>>>>> e66c4e80

  it('forgets all routers when they fail while acquiring write connection', done => {
    const loadBalancer = newLoadBalancer(
      [server1, server2, server3],
      [server4, server5],
      [server6, server7],
      newPool(),
      int(0) // expired routing table
    )

    loadBalancer.acquireConnection(WRITE).catch(error => {
      expect(error.code).toEqual(SERVICE_UNAVAILABLE)
      expectRoutingTable(
        loadBalancer,
        [],
<<<<<<< HEAD
        ['server-4', 'server-5'],
        ['server-6', 'server-7']
      )
      done()
    })
  })

  it('uses seed router address when all existing routers fail', done => {
    const updatedRoutingTable = newRoutingTable(
      ['server-A', 'server-B', 'server-C'],
      ['server-D', 'server-E'],
      ['server-F', 'server-G']
    )

    const loadBalancer = newLoadBalancerWithSeedRouter(
      'server-0',
      ['server-0'], // seed router address resolves just to itself
      ['server-1', 'server-2', 'server-3'],
      ['server-4', 'server-5'],
      ['server-6', 'server-7'],
=======
        [server4, server5],
        [server6, server7]
      );
      done();
    });
  });

  it('uses seed router address when all existing routers fail', done => {
    const updatedRoutingTable = newRoutingTable(
      [serverA, serverB, serverC],
      [serverD, serverE],
      [serverF, serverG]
    );

    const loadBalancer = newLoadBalancerWithSeedRouter(
      server0, [server0], // seed router address resolves just to itself
      [server1, server2, server3],
      [server4, server5],
      [server6, server7],
>>>>>>> e66c4e80
      int(0), // expired routing table
      {
        'server1:7687': null, // returns no routing table
        'server2:7687': null, // returns no routing table
        'server3:7687': null, // returns no routing table
        'server0:7687': updatedRoutingTable
      }
    )

    loadBalancer.acquireConnection(READ).then(connection1 => {
<<<<<<< HEAD
      expect(connection1.address).toEqual('server-D')

      loadBalancer.acquireConnection(WRITE).then(connection2 => {
        expect(connection2.address).toEqual('server-F')

        expectRoutingTable(
          loadBalancer,
          ['server-A', 'server-B', 'server-C'],
          ['server-D', 'server-E'],
          ['server-F', 'server-G']
        )
        done()
      })
    })
  })

  it('uses resolved seed router address when all existing routers fail', done => {
    const updatedRoutingTable = newRoutingTable(
      ['server-A', 'server-B'],
      ['server-C', 'server-D'],
      ['server-E', 'server-F']
    )

    const loadBalancer = newLoadBalancerWithSeedRouter(
      'server-0',
      ['server-01'], // seed router address resolves to a different one
      ['server-1', 'server-2', 'server-3'],
      ['server-4', 'server-5'],
      ['server-6', 'server-7'],
=======
      expect(connection1.address).toEqual(serverD);

      loadBalancer.acquireConnection(WRITE).then(connection2 => {
        expect(connection2.address).toEqual(serverF);

        expectRoutingTable(loadBalancer,
          [serverA, serverB, serverC],
          [serverD, serverE],
          [serverF, serverG]
        );
        done();
      });
    });
  });

  it('uses resolved seed router address when all existing routers fail', done => {
    const updatedRoutingTable = newRoutingTable(
      [serverA, serverB],
      [serverC, serverD],
      [serverE, serverF]
    );

    const loadBalancer = newLoadBalancerWithSeedRouter(
      server0, [server01], // seed router address resolves to a different one
      [server1, server2, server3],
      [server4, server5],
      [server6, server7],
>>>>>>> e66c4e80
      int(0), // expired routing table
      {
        'server1:7687': null, // returns no routing table
        'server2:7687': null, // returns no routing table
        'server3:7687': null, // returns no routing table
        'server01:7687': updatedRoutingTable
      }
    )

    loadBalancer.acquireConnection(WRITE).then(connection1 => {
<<<<<<< HEAD
      expect(connection1.address).toEqual('server-E')

      loadBalancer.acquireConnection(READ).then(connection2 => {
        expect(connection2.address).toEqual('server-C')

        expectRoutingTable(
          loadBalancer,
          ['server-A', 'server-B'],
          ['server-C', 'server-D'],
          ['server-E', 'server-F']
        )
        done()
      })
    })
  })

  it('uses resolved seed router address that returns correct routing table when all existing routers fail', done => {
    const updatedRoutingTable = newRoutingTable(
      ['server-A', 'server-B'],
      ['server-C'],
      ['server-D', 'server-E']
    )

    const loadBalancer = newLoadBalancerWithSeedRouter(
      'server-0',
      ['server-01', 'server-02', 'server-03'], // seed router address resolves to 3 different addresses
      ['server-1'],
      ['server-2'],
      ['server-3'],
=======
      expect(connection1.address).toEqual(serverE);

      loadBalancer.acquireConnection(READ).then(connection2 => {
        expect(connection2.address).toEqual(serverC);

        expectRoutingTable(loadBalancer,
          [serverA, serverB],
          [serverC, serverD],
          [serverE, serverF]
        );
        done();
      });
    });
  });

  it('uses resolved seed router address that returns correct routing table when all existing routers fail', done => {
    const updatedRoutingTable = newRoutingTable(
      [serverA, serverB],
      [serverC],
      [serverD, serverE]
    );

    const loadBalancer = newLoadBalancerWithSeedRouter(
      server0, [server01, server02, server03], // seed router address resolves to 3 different addresses
      [server1],
      [server2],
      [server3],
>>>>>>> e66c4e80
      int(0), // expired routing table
      {
        'server1:7687': null, // returns no routing table
        'server01:7687': null, // returns no routing table
        'server02:7687': null, // returns no routing table
        'server03:7687': updatedRoutingTable
      }
    )

    loadBalancer.acquireConnection(WRITE).then(connection1 => {
<<<<<<< HEAD
      expect(connection1.address).toEqual('server-D')

      loadBalancer.acquireConnection(WRITE).then(connection2 => {
        expect(connection2.address).toEqual('server-E')

        expectRoutingTable(
          loadBalancer,
          ['server-A', 'server-B'],
          ['server-C'],
          ['server-D', 'server-E']
        )
        done()
      })
    })
  })

  it('fails when both existing routers and seed router fail to return a routing table', done => {
    const loadBalancer = newLoadBalancerWithSeedRouter(
      'server-0',
      ['server-0'], // seed router address resolves just to itself
      ['server-1', 'server-2', 'server-3'],
      ['server-4', 'server-5'],
      ['server-6'],
=======
      expect(connection1.address).toEqual(serverD);

      loadBalancer.acquireConnection(WRITE).then(connection2 => {
        expect(connection2.address).toEqual(serverE);

        expectRoutingTable(loadBalancer,
          [serverA, serverB],
          [serverC],
          [serverD, serverE]
        );
        done();
      });
    });
  });

  it('fails when both existing routers and seed router fail to return a routing table', done => {
    const loadBalancer = newLoadBalancerWithSeedRouter(
      server0, [server0], // seed router address resolves just to itself
      [server1, server2, server3],
      [server4, server5],
      [server6],
>>>>>>> e66c4e80
      int(0), // expired routing table
      {
        'server1:7687': null, // returns no routing table
        'server2:7687': null, // returns no routing table
        'server3:7687': null, // returns no routing table
        'server0:7687': null // returns no routing table
      }
    )

    loadBalancer.acquireConnection(READ).catch(error => {
      expect(error.code).toEqual(SERVICE_UNAVAILABLE)

      expectRoutingTable(
        loadBalancer,
        [], // all routers were forgotten because they failed
<<<<<<< HEAD
        ['server-4', 'server-5'],
        ['server-6']
      )
=======
        [server4, server5],
        [server6],
      );
>>>>>>> e66c4e80

      loadBalancer.acquireConnection(WRITE).catch(error => {
        expect(error.code).toEqual(SERVICE_UNAVAILABLE)

        expectRoutingTable(
          loadBalancer,
          [], // all routers were forgotten because they failed
<<<<<<< HEAD
          ['server-4', 'server-5'],
          ['server-6']
        )
=======
          [server4, server5],
          [server6],
        );
>>>>>>> e66c4e80

        done()
      })
    })
  })

  it('fails when both existing routers and resolved seed router fail to return a routing table', done => {
    const loadBalancer = newLoadBalancerWithSeedRouter(
<<<<<<< HEAD
      'server-0',
      ['server-01'], // seed router address resolves to a different one
      ['server-1', 'server-2'],
      ['server-3'],
      ['server-4'],
=======
      server0, [server01], // seed router address resolves to a different one
      [server1, server2],
      [server3],
      [server4],
>>>>>>> e66c4e80
      int(0), // expired routing table
      {
        'server1:7687': null, // returns no routing table
        'server2:7687': null, // returns no routing table
        'server01:7687': null // returns no routing table
      }
    )

    loadBalancer.acquireConnection(WRITE).catch(error => {
      expect(error.code).toEqual(SERVICE_UNAVAILABLE)

      expectRoutingTable(
        loadBalancer,
        [], // all routers were forgotten because they failed
<<<<<<< HEAD
        ['server-3'],
        ['server-4']
      )
=======
        [server3],
        [server4],
      );
>>>>>>> e66c4e80

      loadBalancer.acquireConnection(READ).catch(error => {
        expect(error.code).toEqual(SERVICE_UNAVAILABLE)

        expectRoutingTable(
          loadBalancer,
          [], // all routers were forgotten because they failed
<<<<<<< HEAD
          ['server-3'],
          ['server-4']
        )
=======
          [server3],
          [server4],
        );
>>>>>>> e66c4e80

        done()
      })
    })
  })

  it('fails when both existing routers and all resolved seed routers fail to return a routing table', done => {
    const loadBalancer = newLoadBalancerWithSeedRouter(
<<<<<<< HEAD
      'server-0',
      ['server-02', 'server-01'], // seed router address resolves to 2 different addresses
      ['server-1', 'server-2', 'server-3'],
      ['server-4'],
      ['server-5'],
=======
      server0, [server02, server01], // seed router address resolves to 2 different addresses
      [server1, server2, server3],
      [server4],
      [server5],
>>>>>>> e66c4e80
      int(0), // expired routing table
      {
        'server1:7687': null, // returns no routing table
        'server2:7687': null, // returns no routing table
        'server3:7687': null, // returns no routing table
        'server01:7687': null, // returns no routing table
        'server02:7687': null // returns no routing table
      }
    )

    loadBalancer.acquireConnection(READ).catch(error => {
      expect(error.code).toEqual(SERVICE_UNAVAILABLE)

      expectRoutingTable(
        loadBalancer,
        [], // all known seed servers failed to return routing tables and were forgotten
<<<<<<< HEAD
        ['server-4'],
        ['server-5']
      )
=======
        [server4],
        [server5],
      );
>>>>>>> e66c4e80

      loadBalancer.acquireConnection(WRITE).catch(error => {
        expect(error.code).toEqual(SERVICE_UNAVAILABLE)

        expectRoutingTable(
          loadBalancer,
          [], // all known seed servers failed to return routing tables and were forgotten
<<<<<<< HEAD
          ['server-4'],
          ['server-5']
        )
=======
          [server4],
          [server5],
        );
>>>>>>> e66c4e80

        done()
      })
    })
  })

  it('uses seed router when no existing routers', done => {
    const updatedRoutingTable = newRoutingTable(
<<<<<<< HEAD
      ['server-A', 'server-B'],
      ['server-C'],
      ['server-D']
    )

    const loadBalancer = newLoadBalancerWithSeedRouter(
      'server-0',
      ['server-0'], // seed router address resolves just to itself
=======
      [serverA, serverB],
      [serverC],
      [serverD]
    );

    const loadBalancer = newLoadBalancerWithSeedRouter(
      server0, [server0], // seed router address resolves just to itself
>>>>>>> e66c4e80
      [], // no routers in the known routing table
      [server1, server2],
      [server3],
      Integer.MAX_VALUE, // not expired
      {
        'server0:7687': updatedRoutingTable
      }
    )

    loadBalancer.acquireConnection(WRITE).then(connection1 => {
<<<<<<< HEAD
      expect(connection1.address).toEqual('server-D')

      loadBalancer.acquireConnection(READ).then(connection2 => {
        expect(connection2.address).toEqual('server-C')

        expectRoutingTable(
          loadBalancer,
          ['server-A', 'server-B'],
          ['server-C'],
          ['server-D']
        )
        done()
      })
    })
  })

  it('uses resolved seed router when no existing routers', done => {
    const updatedRoutingTable = newRoutingTable(
      ['server-A', 'server-B'],
      ['server-C', 'server-D'],
      ['server-F', 'server-E']
    )

    const loadBalancer = newLoadBalancerWithSeedRouter(
      'server-0',
      ['server-01'], // seed router address resolves to a different one
=======
      expect(connection1.address).toEqual(serverD);

      loadBalancer.acquireConnection(READ).then(connection2 => {
        expect(connection2.address).toEqual(serverC);

        expectRoutingTable(loadBalancer,
          [serverA, serverB],
          [serverC],
          [serverD]
        );
        done();
      });
    });
  });

  it('uses resolved seed router when no existing routers', done => {
    const updatedRoutingTable = newRoutingTable(
      [serverA, serverB],
      [serverC, serverD],
      [serverF, serverE]
    );

    const loadBalancer = newLoadBalancerWithSeedRouter(
      server0, [server01], // seed router address resolves to a different one
>>>>>>> e66c4e80
      [], // no routers in the known routing table
      [server1, server2],
      [server3, server4],
      Integer.MAX_VALUE, // not expired
      {
        'server01:7687': updatedRoutingTable
      }
    )

    loadBalancer.acquireConnection(READ).then(connection1 => {
<<<<<<< HEAD
      expect(connection1.address).toEqual('server-C')

      loadBalancer.acquireConnection(WRITE).then(connection2 => {
        expect(connection2.address).toEqual('server-F')

        expectRoutingTable(
          loadBalancer,
          ['server-A', 'server-B'],
          ['server-C', 'server-D'],
          ['server-F', 'server-E']
        )
        done()
      })
    })
  })

  it('uses resolved seed router that returns routing table when no existing routers exist', done => {
    const updatedRoutingTable = newRoutingTable(
      ['server-A', 'server-B', 'server-C'],
      ['server-D', 'server-E'],
      ['server-F']
    )

    const loadBalancer = newLoadBalancerWithSeedRouter(
      'server-0',
      ['server-02', 'server-01', 'server-03'], // seed router address resolves to 3 different addresses
=======
      expect(connection1.address).toEqual(serverC);

      loadBalancer.acquireConnection(WRITE).then(connection2 => {
        expect(connection2.address).toEqual(serverF);

        expectRoutingTable(loadBalancer,
          [serverA, serverB],
          [serverC, serverD],
          [serverF, serverE]
        );
        done();
      });
    });
  });

  it('uses resolved seed router that returns routing table when no existing routers exist', done => {
    const updatedRoutingTable = newRoutingTable(
      [serverA, serverB, serverC],
      [serverD, serverE],
      [serverF]
    );

    const loadBalancer = newLoadBalancerWithSeedRouter(
      server0, [server02, server01, server03], // seed router address resolves to 3 different addresses
>>>>>>> e66c4e80
      [], // no routers in the known routing table
      [server1],
      [server2, server3],
      Integer.MAX_VALUE, // not expired
      {
        'server01:7687': null, // returns no routing table
        'server02:7687': null, // returns no routing table
        'server03:7687': updatedRoutingTable
      }
    )

    loadBalancer.acquireConnection(WRITE).then(connection1 => {
<<<<<<< HEAD
      expect(connection1.address).toEqual('server-F')

      loadBalancer.acquireConnection(READ).then(connection2 => {
        expect(connection2.address).toEqual('server-D')

        expectRoutingTable(
          loadBalancer,
          ['server-A', 'server-B', 'server-C'],
          ['server-D', 'server-E'],
          ['server-F']
        )
        done()
      })
    })
  })

  it('ignores already probed routers after seed router resolution', done => {
    const updatedRoutingTable = newRoutingTable(
      ['server-A', 'server-B'],
      ['server-C', 'server-D'],
      ['server-E', 'server-F']
    )

    const loadBalancer = newLoadBalancerWithSeedRouter(
      'server-0',
      ['server-1', 'server-01', 'server-2', 'server-02'], // seed router address resolves to 4 different addresses
      ['server-1', 'server-2'],
      ['server-3', 'server-4'],
      ['server-5', 'server-6'],
=======
      expect(connection1.address).toEqual(serverF);

      loadBalancer.acquireConnection(READ).then(connection2 => {
        expect(connection2.address).toEqual(serverD);

        expectRoutingTable(loadBalancer,
          [serverA, serverB, serverC],
          [serverD, serverE],
          [serverF]
        );
        done();
      });
    });
  });

  it('ignores already probed routers after seed router resolution', done => {
    const updatedRoutingTable = newRoutingTable(
      [serverA, serverB],
      [serverC, serverD],
      [serverE, serverF]
    );

    const loadBalancer = newLoadBalancerWithSeedRouter(
      server0, [server1, server01, server2, server02], // seed router address resolves to 4 different addresses
      [server1, server2],
      [server3, server4],
      [server5, server6],
>>>>>>> e66c4e80
      int(0), // expired routing table
      {
        'server1:7687': null, // returns no routing table
        'server01:7687': null, // returns no routing table
        'server2:7687': null, // returns no routing table
        'server02:7687': updatedRoutingTable
      }
<<<<<<< HEAD
    )
    const usedRouterArrays = []
    setupLoadBalancerToRememberRouters(loadBalancer, usedRouterArrays)

    loadBalancer.acquireConnection(READ).then(connection1 => {
      expect(connection1.address).toEqual('server-C')

      loadBalancer.acquireConnection(WRITE).then(connection2 => {
        expect(connection2.address).toEqual('server-E')

        // two sets of routers probed:
        // 1) existing routers 'server-1' & 'server-2'
        // 2) resolved routers 'server-01' & 'server-02'
        expect(usedRouterArrays.length).toEqual(2)
        expect(usedRouterArrays[0]).toEqual(['server-1', 'server-2'])
        expect(usedRouterArrays[1]).toEqual(['server-01', 'server-02'])

        expectRoutingTable(
          loadBalancer,
          ['server-A', 'server-B'],
          ['server-C', 'server-D'],
          ['server-E', 'server-F']
        )
        done()
      })
    })
  })
=======
    );
    // override default use of seed router
    loadBalancer._useSeedRouter = false;

    const usedRouterArrays = [];
    setupLoadBalancerToRememberRouters(loadBalancer, usedRouterArrays);

    loadBalancer.acquireConnection(READ).then(connection1 => {
      expect(connection1.address).toEqual(serverC);

      loadBalancer.acquireConnection(WRITE).then(connection2 => {
        expect(connection2.address).toEqual(serverE);

        // two sets of routers probed:
        // 1) existing routers server1 & server2
        // 2) resolved routers server01 & server02
        expect(usedRouterArrays.length).toEqual(2);
        expect(usedRouterArrays[0]).toEqual([server1, server2]);
        expect(usedRouterArrays[1]).toEqual([server01, server02]);

        expectRoutingTable(loadBalancer,
          [serverA, serverB],
          [serverC, serverD],
          [serverE, serverF]
        );
        done();
      });
    });
  });
>>>>>>> e66c4e80

  it('throws session expired when refreshed routing table has no readers', done => {
    const pool = newPool()
    const updatedRoutingTable = newRoutingTable(
      [serverA, serverB],
      [], // no readers
<<<<<<< HEAD
      ['server-C', 'server-D']
    )
=======
      [serverC, serverD]
    );
>>>>>>> e66c4e80
    const loadBalancer = newLoadBalancer(
      [server1, server2],
      [server3, server4],
      [server5, server6],
      pool,
      int(0), // expired routing table
      {
<<<<<<< HEAD
        'server-1': updatedRoutingTable
=======
        'server1:7687': updatedRoutingTable,
>>>>>>> e66c4e80
      }
    )

    loadBalancer.acquireConnection(READ).catch(error => {
      expect(error.code).toEqual(SESSION_EXPIRED)
      done()
    })
  })

  it('throws session expired when refreshed routing table has no writers', done => {
    const pool = newPool()
    const updatedRoutingTable = newRoutingTable(
      [serverA, serverB],
      [serverC, serverD],
      [] // no writers
    )
    const loadBalancer = newLoadBalancer(
      [server1, server2],
      [server3, server4],
      [server5, server6],
      pool,
      int(0), // expired routing table
      {
<<<<<<< HEAD
        'server-1': updatedRoutingTable
=======
        'server1:7687': updatedRoutingTable,
>>>>>>> e66c4e80
      }
    )

    loadBalancer.acquireConnection(WRITE).catch(error => {
      expect(error.code).toEqual(SESSION_EXPIRED)
      done()
    })
  })

  it('should use resolved seed router after accepting table with no writers', done => {
    const routingTable1 = newRoutingTable(
      [serverA, serverB],
      [serverC, serverD],
      [] // no writers
    )
    const routingTable2 = newRoutingTable(
<<<<<<< HEAD
      ['server-AA', 'server-BB'],
      ['server-CC', 'server-DD'],
      ['server-EE']
    )

    const loadBalancer = newLoadBalancerWithSeedRouter(
      'server-0',
      ['server-02', 'server-01'], // seed router address resolves to 2 different addresses
      ['server-1'],
      ['server-2', 'server-3'],
      ['server-4', 'server-5'],
=======
      [serverAA, serverBB],
      [serverCC, serverDD],
      [serverEE]
    );

    const loadBalancer = newLoadBalancerWithSeedRouter(
      server0, [server02, server01], // seed router address resolves to 2 different addresses
      [server1],
      [server2, server3],
      [server4, server5],
>>>>>>> e66c4e80
      int(0), // expired routing table
      {
        'server1:7687': routingTable1,
        'serverA:7687': routingTable1,
        'serverB:7687': routingTable1,
        'server01:7687': null, // returns no routing table
        'server02:7687': routingTable2
      }
<<<<<<< HEAD
    )

    loadBalancer.acquireConnection(READ).then(connection1 => {
      expect(connection1.address).toEqual('server-C')

      loadBalancer.acquireConnection(READ).then(connection2 => {
        expect(connection2.address).toEqual('server-D')

        expectRoutingTable(
          loadBalancer,
          ['server-A', 'server-B'],
          ['server-C', 'server-D'],
=======
    );
    // override default use of seed router
    loadBalancer._useSeedRouter = false;

    loadBalancer.acquireConnection(READ).then(connection1 => {
      expect(connection1.address).toEqual(serverC);

      loadBalancer.acquireConnection(READ).then(connection2 => {
        expect(connection2.address).toEqual(serverD);

        expectRoutingTable(loadBalancer,
          [serverA, serverB],
          [serverC, serverD],
>>>>>>> e66c4e80
          []
        )

        loadBalancer.acquireConnection(WRITE).then(connection3 => {
<<<<<<< HEAD
          expect(connection3.address).toEqual('server-EE')

          expectRoutingTable(
            loadBalancer,
            ['server-AA', 'server-BB'],
            ['server-CC', 'server-DD'],
            ['server-EE']
          )
=======
          expect(connection3.address).toEqual(serverEE);

          expectRoutingTable(loadBalancer,
            [serverAA, serverBB],
            [serverCC, serverDD],
            [serverEE]
          );

          done();
        });
      });
    });
  });
>>>>>>> e66c4e80

          done()
        })
      })
    })
  })
})

function newDirectConnectionProvider (address, pool) {
  return new DirectConnectionProvider(address, pool, NO_OP_DRIVER_CALLBACK)
}

<<<<<<< HEAD
function newLoadBalancer (
  routers,
  readers,
  writers,
  pool = null,
  expirationTime = Integer.MAX_VALUE,
  routerToRoutingTable = {}
) {
  const seedRouter = 'server-non-existing-seed-router'
  return newLoadBalancerWithSeedRouter(
    seedRouter,
    [seedRouter],
    routers,
    readers,
    writers,
    expirationTime,
    routerToRoutingTable,
    pool
  )
}

function newLoadBalancerWithSeedRouter (
  seedRouter,
  seedRouterResolved,
  routers,
  readers,
  writers,
  expirationTime = Integer.MAX_VALUE,
  routerToRoutingTable = {},
  connectionPool = null
) {
  const pool = connectionPool || newPool()
  const loadBalancingStrategy = new LeastConnectedLoadBalancingStrategy(pool)
  const loadBalancer = new LoadBalancer(
    seedRouter,
    {},
    pool,
    loadBalancingStrategy,
    new SimpleHostNameResolver(),
    NO_OP_DRIVER_CALLBACK,
    Logger.noOp()
  )
  loadBalancer._routingTable = new RoutingTable(
    routers,
    readers,
    writers,
    expirationTime
  )
  loadBalancer._rediscovery = new FakeRediscovery(routerToRoutingTable)
  loadBalancer._hostNameResolver = new FakeDnsResolver(seedRouterResolved)
  return loadBalancer
=======
function newLoadBalancer(routers, readers, writers,
                         pool = null,
                         expirationTime = Integer.MAX_VALUE,
                         routerToRoutingTable = {}) {
  const seedRouter = ServerAddress.fromUrl('server-non-existing-seed-router');
  return newLoadBalancerWithSeedRouter(seedRouter, [seedRouter], routers, readers, writers, expirationTime,
    routerToRoutingTable, pool);
}

function newLoadBalancerWithSeedRouter(seedRouter, seedRouterResolved,
                                       routers, readers, writers,
                                       expirationTime = Integer.MAX_VALUE,
                                       routerToRoutingTable = {},
                                       connectionPool = null) {
  const pool = connectionPool || newPool();
  const loadBalancingStrategy = new LeastConnectedLoadBalancingStrategy(pool);
  const loadBalancer = new LoadBalancer(seedRouter, {}, pool, loadBalancingStrategy, new SimpleHostNameResolver(),
    NO_OP_DRIVER_CALLBACK, Logger.noOp());
  loadBalancer._routingTable = new RoutingTable(routers, readers, writers, expirationTime);
  loadBalancer._rediscovery = new FakeRediscovery(routerToRoutingTable);
  loadBalancer._hostNameResolver = new FakeDnsResolver(seedRouterResolved);
  if (expirationTime === Integer.ZERO) {
    loadBalancer._useSeedRouter = false;
  }
  return loadBalancer;
>>>>>>> e66c4e80
}

function newRoutingTable (
  routers,
  readers,
  writers,
  expirationTime = Integer.MAX_VALUE
) {
  return new RoutingTable(routers, readers, writers, expirationTime)
}

function setupLoadBalancerToRememberRouters (loadBalancer, routersArray) {
  const originalFetch = loadBalancer._fetchRoutingTable.bind(loadBalancer)
  const rememberingFetch = (routerAddresses, routingTable) => {
    routersArray.push(routerAddresses)
    return originalFetch(routerAddresses, routingTable)
  }
  loadBalancer._fetchRoutingTable = rememberingFetch
}

function newPool () {
  return new Pool((address, release) =>
    Promise.resolve(new FakeConnection(address, release))
  )
}

function expectRoutingTable (loadBalancer, routers, readers, writers) {
  expect(loadBalancer._routingTable.routers).toEqual(routers)
  expect(loadBalancer._routingTable.readers).toEqual(readers)
  expect(loadBalancer._routingTable.writers).toEqual(writers)
}

function expectPoolToContain (pool, addresses) {
  addresses.forEach(address => {
    expect(pool.has(address)).toBeTruthy()
  })
}

function expectPoolToNotContain (pool, addresses) {
  addresses.forEach(address => {
    expect(pool.has(address)).toBeFalsy()
  })
}

class FakeConnection {
  constructor (address, release) {
    this.address = address
    this.release = release
  }
}

class FakeRediscovery {
  constructor (routerToRoutingTable) {
    this._routerToRoutingTable = routerToRoutingTable
  }

<<<<<<< HEAD
  lookupRoutingTableOnRouter (ignored, router) {
    return this._routerToRoutingTable[router]
=======
  lookupRoutingTableOnRouter(ignored, router) {
    return Promise.resolve(this._routerToRoutingTable[router.asKey()]);
>>>>>>> e66c4e80
  }
}

class FakeDnsResolver {
  constructor (addresses) {
    this._addresses = addresses
  }

  resolve (seedRouter) {
    return Promise.resolve(this._addresses ? this._addresses : [seedRouter])
  }
}<|MERGE_RESOLUTION|>--- conflicted
+++ resolved
@@ -17,7 +17,6 @@
  * limitations under the License.
  */
 
-<<<<<<< HEAD
 import { READ, WRITE } from '../../src/driver'
 import Integer, { int } from '../../src/integer'
 import { SERVICE_UNAVAILABLE, SESSION_EXPIRED } from '../../src/error'
@@ -30,53 +29,21 @@
 import LeastConnectedLoadBalancingStrategy from '../../src/internal/least-connected-load-balancing-strategy'
 import Logger from '../../src/internal/logger'
 import SimpleHostNameResolver from '../../src/internal/browser/browser-host-name-resolver'
+import ServerAddress from '../../src/internal/server-address'
 
 const NO_OP_DRIVER_CALLBACK = () => {}
-=======
-import {READ, WRITE} from '../../src/v1/driver';
-import Integer, {int} from '../../src/v1/integer';
-import {SERVICE_UNAVAILABLE, SESSION_EXPIRED} from '../../src/v1/error';
-import RoutingTable from '../../src/v1/internal/routing-table';
-import {DirectConnectionProvider, LoadBalancer} from '../../src/v1/internal/connection-providers';
-import Pool from '../../src/v1/internal/pool';
-import LeastConnectedLoadBalancingStrategy from '../../src/v1/internal/least-connected-load-balancing-strategy';
-import Logger from '../../src/v1/internal/logger';
-import SimpleHostNameResolver from '../../src/v1/internal/browser/browser-host-name-resolver';
-import ServerAddress from '../../src/v1/internal/server-address';
-
-const NO_OP_DRIVER_CALLBACK = () => {
-};
->>>>>>> e66c4e80
 
 describe('DirectConnectionProvider', () => {
   it('acquires connection from the pool', done => {
-<<<<<<< HEAD
+    const address = ServerAddress.fromUrl('localhost:123')
     const pool = newPool()
-    const connectionProvider = newDirectConnectionProvider(
-      'localhost:123',
-      pool
-    )
+    const connectionProvider = newDirectConnectionProvider(address, pool)
 
     connectionProvider.acquireConnection(READ).then(connection => {
       expect(connection).toBeDefined()
-      expect(connection.address).toEqual('localhost:123')
+      expect(connection.address).toEqual(address)
       expect(connection.release).toBeDefined()
-      expect(pool.has('localhost:123')).toBeTruthy()
-=======
-    const address = ServerAddress.fromUrl('localhost:123');
-    const pool = newPool();
-    const connectionProvider = newDirectConnectionProvider(address, pool);
-
-    connectionProvider.acquireConnection(READ).then(connection => {
-      expect(connection).toBeDefined();
-      expect(connection.address).toEqual(address);
-      expect(connection.release).toBeDefined();
-      expect(pool.has(address)).toBeTruthy();
-
-      done();
-    });
-  });
->>>>>>> e66c4e80
+      expect(pool.has(address)).toBeTruthy()
 
       done()
     })
@@ -84,118 +51,72 @@
 })
 
 describe('LoadBalancer', () => {
-<<<<<<< HEAD
+  const server0 = ServerAddress.fromUrl('server0')
+  const server1 = ServerAddress.fromUrl('server1')
+  const server2 = ServerAddress.fromUrl('server2')
+  const server3 = ServerAddress.fromUrl('server3')
+  const server4 = ServerAddress.fromUrl('server4')
+  const server5 = ServerAddress.fromUrl('server5')
+  const server6 = ServerAddress.fromUrl('server6')
+  const server7 = ServerAddress.fromUrl('server7')
+  const server42 = ServerAddress.fromUrl('server42')
+
+  const server01 = ServerAddress.fromUrl('server01')
+  const server02 = ServerAddress.fromUrl('server02')
+  const server03 = ServerAddress.fromUrl('server03')
+
+  const serverA = ServerAddress.fromUrl('serverA')
+  const serverB = ServerAddress.fromUrl('serverB')
+  const serverC = ServerAddress.fromUrl('serverC')
+  const serverD = ServerAddress.fromUrl('serverD')
+  const serverE = ServerAddress.fromUrl('serverE')
+  const serverF = ServerAddress.fromUrl('serverF')
+  const serverG = ServerAddress.fromUrl('serverG')
+
+  const serverAA = ServerAddress.fromUrl('serverAA')
+  const serverBB = ServerAddress.fromUrl('serverBB')
+  const serverCC = ServerAddress.fromUrl('serverCC')
+  const serverDD = ServerAddress.fromUrl('serverDD')
+  const serverEE = ServerAddress.fromUrl('serverEE')
+
+  const serverABC = ServerAddress.fromUrl('serverABC')
+
   it('can forget address', () => {
     const loadBalancer = newLoadBalancer(
-      ['server-1', 'server-2'],
-      ['server-3', 'server-2'],
-      ['server-2', 'server-4']
-    )
-
-    loadBalancer.forget('server-2')
+      [server1, server2],
+      [server3, server2],
+      [server2, server4]
+    )
+
+    loadBalancer.forget(server2)
+
+    expectRoutingTable(loadBalancer, [server1, server2], [server3], [server4])
+  })
+
+  it('can not forget unknown address', () => {
+    const loadBalancer = newLoadBalancer(
+      [server1, server2],
+      [server3, server4],
+      [server5, server6]
+    )
+
+    loadBalancer.forget(server42)
 
     expectRoutingTable(
       loadBalancer,
-      ['server-1', 'server-2'],
-      ['server-3'],
-      ['server-4']
-    )
-  })
-
-  it('can not forget unknown address', () => {
-    const loadBalancer = newLoadBalancer(
-      ['server-1', 'server-2'],
-      ['server-3', 'server-4'],
-      ['server-5', 'server-6']
-    )
-
-    loadBalancer.forget('server-42')
-
-    expectRoutingTable(
-      loadBalancer,
-      ['server-1', 'server-2'],
-      ['server-3', 'server-4'],
-      ['server-5', 'server-6']
-    )
-  })
-=======
-  const server0 = ServerAddress.fromUrl('server0');
-  const server1 = ServerAddress.fromUrl('server1');
-  const server2 = ServerAddress.fromUrl('server2');
-  const server3 = ServerAddress.fromUrl('server3');
-  const server4 = ServerAddress.fromUrl('server4');
-  const server5 = ServerAddress.fromUrl('server5');
-  const server6 = ServerAddress.fromUrl('server6');
-  const server7 = ServerAddress.fromUrl('server7');
-  const server42 = ServerAddress.fromUrl('server42');
-
-  const server01 = ServerAddress.fromUrl('server01');
-  const server02 = ServerAddress.fromUrl('server02');
-  const server03 = ServerAddress.fromUrl('server03');
-
-  const serverA = ServerAddress.fromUrl('serverA');
-  const serverB = ServerAddress.fromUrl('serverB');
-  const serverC = ServerAddress.fromUrl('serverC');
-  const serverD = ServerAddress.fromUrl('serverD');
-  const serverE = ServerAddress.fromUrl('serverE');
-  const serverF = ServerAddress.fromUrl('serverF');
-  const serverG = ServerAddress.fromUrl('serverG');
-
-  const serverAA = ServerAddress.fromUrl('serverAA');
-  const serverBB = ServerAddress.fromUrl('serverBB');
-  const serverCC = ServerAddress.fromUrl('serverCC');
-  const serverDD = ServerAddress.fromUrl('serverDD');
-  const serverEE = ServerAddress.fromUrl('serverEE');
-
-  const serverABC = ServerAddress.fromUrl('serverABC');
-
-  it('can forget address', () => {
-    const loadBalancer = newLoadBalancer(
-      [server1, server2],
-      [server3, server2],
-      [server2, server4]
-    );
-
-    loadBalancer.forget(server2);
-
-    expectRoutingTable(loadBalancer,
-      [server1, server2],
-      [server3],
-      [server4]
-    );
-  });
-
-  it('can not forget unknown address', () => {
-    const loadBalancer = newLoadBalancer(
       [server1, server2],
       [server3, server4],
       [server5, server6]
-    );
-
-    loadBalancer.forget(server42);
-
-    expectRoutingTable(loadBalancer,
-      [server1, server2],
-      [server3, server4],
-      [server5, server6]
-    );
-  });
->>>>>>> e66c4e80
+    )
+  })
 
   it('purges connections when address is forgotten', () => {
     const pool = newPool()
 
-<<<<<<< HEAD
-    pool.acquire('server-1')
-    pool.acquire('server-3')
-    pool.acquire('server-5')
-    expectPoolToContain(pool, ['server-1', 'server-3', 'server-5'])
-=======
-    pool.acquire(server1);
-    pool.acquire(server3);
-    pool.acquire(server5);
-    expectPoolToContain(pool, [server1, server3, server5]);
->>>>>>> e66c4e80
+    pool.acquire(server1)
+    pool.acquire(server3)
+    pool.acquire(server5)
+    expectPoolToContain(pool, [server1, server3, server5])
 
     const loadBalancer = newLoadBalancer(
       [server1, server2],
@@ -204,45 +125,44 @@
       pool
     )
 
-<<<<<<< HEAD
-    loadBalancer.forget('server-1')
-    loadBalancer.forget('server-5')
-
-    expectPoolToContain(pool, ['server-3'])
-    expectPoolToNotContain(pool, ['server-1', 'server-5'])
+    loadBalancer.forget(server1)
+    loadBalancer.forget(server5)
+
+    expectPoolToContain(pool, [server3])
+    expectPoolToNotContain(pool, [server1, server5])
   })
 
   it('can forget writer address', () => {
     const loadBalancer = newLoadBalancer(
-      ['server-1', 'server-2'],
-      ['server-3', 'server-2'],
-      ['server-2', 'server-4']
-    )
-
-    loadBalancer.forgetWriter('server-2')
+      [server1, server2],
+      [server3, server2],
+      [server2, server4]
+    )
+
+    loadBalancer.forgetWriter(server2)
 
     expectRoutingTable(
       loadBalancer,
-      ['server-1', 'server-2'],
-      ['server-3', 'server-2'],
-      ['server-4']
+      [server1, server2],
+      [server3, server2],
+      [server4]
     )
   })
 
   it('can not forget unknown writer address', () => {
     const loadBalancer = newLoadBalancer(
-      ['server-1', 'server-2'],
-      ['server-3', 'server-4'],
-      ['server-5', 'server-6']
-    )
-
-    loadBalancer.forgetWriter('server-42')
+      [server1, server2],
+      [server3, server4],
+      [server5, server6]
+    )
+
+    loadBalancer.forgetWriter(server42)
 
     expectRoutingTable(
       loadBalancer,
-      ['server-1', 'server-2'],
-      ['server-3', 'server-4'],
-      ['server-5', 'server-6']
+      [server1, server2],
+      [server3, server4],
+      [server5, server6]
     )
   })
 
@@ -252,7 +172,7 @@
       connectionPool
     )
     const loadBalancer = new LoadBalancer(
-      'server-ABC',
+      serverABC,
       {},
       connectionPool,
       loadBalancingStrategy,
@@ -261,61 +181,8 @@
       Logger.noOp()
     )
 
-    expectRoutingTable(loadBalancer, ['server-ABC'], [], [])
-  })
-=======
-    loadBalancer.forget(server1);
-    loadBalancer.forget(server5);
-
-    expectPoolToContain(pool, [server3]);
-    expectPoolToNotContain(pool, [server1, server5]);
-  });
-
-  it('can forget writer address', () => {
-    const loadBalancer = newLoadBalancer(
-      [server1, server2],
-      [server3, server2],
-      [server2, server4]
-    );
-
-    loadBalancer.forgetWriter(server2);
-
-    expectRoutingTable(loadBalancer,
-      [server1, server2],
-      [server3, server2],
-      [server4]
-    );
-  });
-
-  it('can not forget unknown writer address', () => {
-    const loadBalancer = newLoadBalancer(
-      [server1, server2],
-      [server3, server4],
-      [server5, server6]
-    );
-
-    loadBalancer.forgetWriter(server42);
-
-    expectRoutingTable(loadBalancer,
-      [server1, server2],
-      [server3, server4],
-      [server5, server6]
-    );
-  });
-
-  it('initializes routing table with the given router', () => {
-    const connectionPool = newPool();
-    const loadBalancingStrategy = new LeastConnectedLoadBalancingStrategy(connectionPool);
-    const loadBalancer = new LoadBalancer(serverABC, {}, connectionPool, loadBalancingStrategy, new SimpleHostNameResolver(),
-      NO_OP_DRIVER_CALLBACK, Logger.noOp());
-
-    expectRoutingTable(loadBalancer,
-      [],
-      [],
-      []
-    );
-  });
->>>>>>> e66c4e80
+    expectRoutingTable(loadBalancer, [], [], [])
+  })
 
   it('acquires read connection with up-to-date routing table', done => {
     const pool = newPool()
@@ -327,21 +194,12 @@
     )
 
     loadBalancer.acquireConnection(READ).then(connection => {
-<<<<<<< HEAD
-      expect(connection.address).toEqual('server-3')
-      expect(pool.has('server-3')).toBeTruthy()
+      expect(connection.address).toEqual(server3)
+      expect(pool.has(server3)).toBeTruthy()
 
       loadBalancer.acquireConnection(READ).then(connection => {
-        expect(connection.address).toEqual('server-4')
-        expect(pool.has('server-4')).toBeTruthy()
-=======
-      expect(connection.address).toEqual(server3);
-      expect(pool.has(server3)).toBeTruthy();
-
-      loadBalancer.acquireConnection(READ).then(connection => {
-        expect(connection.address).toEqual(server4);
-        expect(pool.has(server4)).toBeTruthy();
->>>>>>> e66c4e80
+        expect(connection.address).toEqual(server4)
+        expect(pool.has(server4)).toBeTruthy()
 
         done()
       })
@@ -358,21 +216,12 @@
     )
 
     loadBalancer.acquireConnection(WRITE).then(connection => {
-<<<<<<< HEAD
-      expect(connection.address).toEqual('server-5')
-      expect(pool.has('server-5')).toBeTruthy()
+      expect(connection.address).toEqual(server5)
+      expect(pool.has(server5)).toBeTruthy()
 
       loadBalancer.acquireConnection(WRITE).then(connection => {
-        expect(connection.address).toEqual('server-6')
-        expect(pool.has('server-6')).toBeTruthy()
-=======
-      expect(connection.address).toEqual(server5);
-      expect(pool.has(server5)).toBeTruthy();
-
-      loadBalancer.acquireConnection(WRITE).then(connection => {
-        expect(connection.address).toEqual(server6);
-        expect(pool.has(server6)).toBeTruthy();
->>>>>>> e66c4e80
+        expect(connection.address).toEqual(server6)
+        expect(pool.has(server6)).toBeTruthy()
 
         done()
       })
@@ -381,17 +230,10 @@
 
   it('throws for illegal access mode', done => {
     const loadBalancer = newLoadBalancer(
-<<<<<<< HEAD
-      ['server-1', 'server-2'],
-      ['server-3', 'server-4'],
-      ['server-5', 'server-6']
-    )
-=======
       [server1, server2],
       [server3, server4],
       [server5, server6]
-    );
->>>>>>> e66c4e80
+    )
 
     loadBalancer.acquireConnection('WRONG').catch(error => {
       expect(error.message).toEqual('Illegal mode WRONG')
@@ -402,46 +244,26 @@
   it('refreshes stale routing table to get read connection', done => {
     const pool = newPool()
     const updatedRoutingTable = newRoutingTable(
-<<<<<<< HEAD
-      ['server-A', 'server-B'],
-      ['server-C', 'server-D'],
-      ['server-E', 'server-F']
-    )
-=======
       [serverA, serverB],
       [serverC, serverD],
       [serverE, serverF]
-    );
->>>>>>> e66c4e80
+    )
     const loadBalancer = newLoadBalancer(
       [server1, server2],
       [server3, server4],
       [server5, server6],
       pool,
       int(0), // expired routing table
-<<<<<<< HEAD
-      { 'server-1': updatedRoutingTable }
+      { 'server1:7687': updatedRoutingTable }
     )
 
     loadBalancer.acquireConnection(READ).then(connection => {
-      expect(connection.address).toEqual('server-C')
-      expect(pool.has('server-C')).toBeTruthy()
+      expect(connection.address).toEqual(serverC)
+      expect(pool.has(serverC)).toBeTruthy()
 
       loadBalancer.acquireConnection(READ).then(connection => {
-        expect(connection.address).toEqual('server-D')
-        expect(pool.has('server-D')).toBeTruthy()
-=======
-      { 'server1:7687': updatedRoutingTable }
-    );
-
-    loadBalancer.acquireConnection(READ).then(connection => {
-      expect(connection.address).toEqual(serverC);
-      expect(pool.has(serverC)).toBeTruthy();
-
-      loadBalancer.acquireConnection(READ).then(connection => {
-        expect(connection.address).toEqual(serverD);
-        expect(pool.has(serverD)).toBeTruthy();
->>>>>>> e66c4e80
+        expect(connection.address).toEqual(serverD)
+        expect(pool.has(serverD)).toBeTruthy()
 
         done()
       })
@@ -451,46 +273,26 @@
   it('refreshes stale routing table to get write connection', done => {
     const pool = newPool()
     const updatedRoutingTable = newRoutingTable(
-<<<<<<< HEAD
-      ['server-A', 'server-B'],
-      ['server-C', 'server-D'],
-      ['server-E', 'server-F']
-    )
-=======
       [serverA, serverB],
       [serverC, serverD],
       [serverE, serverF]
-    );
->>>>>>> e66c4e80
+    )
     const loadBalancer = newLoadBalancer(
       [server1, server2],
       [server3, server4],
       [server5, server6],
       pool,
       int(0), // expired routing table
-<<<<<<< HEAD
-      { 'server-1': updatedRoutingTable }
+      { 'server1:7687': updatedRoutingTable }
     )
 
     loadBalancer.acquireConnection(WRITE).then(connection => {
-      expect(connection.address).toEqual('server-E')
-      expect(pool.has('server-E')).toBeTruthy()
+      expect(connection.address).toEqual(serverE)
+      expect(pool.has(serverE)).toBeTruthy()
 
       loadBalancer.acquireConnection(WRITE).then(connection => {
-        expect(connection.address).toEqual('server-F')
-        expect(pool.has('server-F')).toBeTruthy()
-=======
-      { 'server1:7687': updatedRoutingTable }
-    );
-
-    loadBalancer.acquireConnection(WRITE).then(connection => {
-      expect(connection.address).toEqual(serverE);
-      expect(pool.has(serverE)).toBeTruthy();
-
-      loadBalancer.acquireConnection(WRITE).then(connection => {
-        expect(connection.address).toEqual(serverF);
-        expect(pool.has(serverF)).toBeTruthy();
->>>>>>> e66c4e80
+        expect(connection.address).toEqual(serverF)
+        expect(pool.has(serverF)).toBeTruthy()
 
         done()
       })
@@ -500,17 +302,10 @@
   it('refreshes stale routing table to get read connection when one router fails', done => {
     const pool = newPool()
     const updatedRoutingTable = newRoutingTable(
-<<<<<<< HEAD
-      ['server-A', 'server-B'],
-      ['server-C', 'server-D'],
-      ['server-E', 'server-F']
-    )
-=======
       [serverA, serverB],
       [serverC, serverD],
       [serverE, serverF]
-    );
->>>>>>> e66c4e80
+    )
     const loadBalancer = newLoadBalancer(
       [server1, server2],
       [server3, server4],
@@ -518,32 +313,18 @@
       pool,
       int(0), // expired routing table
       {
-<<<<<<< HEAD
-        'server-1': null, // returns no routing table
-        'server-2': updatedRoutingTable
-=======
         'server1:7687': null, // returns no routing table
-        'server2:7687': updatedRoutingTable,
->>>>>>> e66c4e80
+        'server2:7687': updatedRoutingTable
       }
     )
 
     loadBalancer.acquireConnection(READ).then(connection => {
-<<<<<<< HEAD
-      expect(connection.address).toEqual('server-C')
-      expect(pool.has('server-C')).toBeTruthy()
+      expect(connection.address).toEqual(serverC)
+      expect(pool.has(serverC)).toBeTruthy()
 
       loadBalancer.acquireConnection(READ).then(connection => {
-        expect(connection.address).toEqual('server-D')
-        expect(pool.has('server-D')).toBeTruthy()
-=======
-      expect(connection.address).toEqual(serverC);
-      expect(pool.has(serverC)).toBeTruthy();
-
-      loadBalancer.acquireConnection(READ).then(connection => {
-        expect(connection.address).toEqual(serverD);
-        expect(pool.has(serverD)).toBeTruthy();
->>>>>>> e66c4e80
+        expect(connection.address).toEqual(serverD)
+        expect(pool.has(serverD)).toBeTruthy()
 
         done()
       })
@@ -553,17 +334,10 @@
   it('refreshes stale routing table to get write connection when one router fails', done => {
     const pool = newPool()
     const updatedRoutingTable = newRoutingTable(
-<<<<<<< HEAD
-      ['server-A', 'server-B'],
-      ['server-C', 'server-D'],
-      ['server-E', 'server-F']
-    )
-=======
       [serverA, serverB],
       [serverC, serverD],
       [serverE, serverF]
-    );
->>>>>>> e66c4e80
+    )
     const loadBalancer = newLoadBalancer(
       [server1, server2],
       [server3, server4],
@@ -571,32 +345,18 @@
       pool,
       int(0), // expired routing table
       {
-<<<<<<< HEAD
-        'server-1': null, // returns no routing table
-        'server-2': updatedRoutingTable
-=======
         'server1:7687': null, // returns no routing table
-        'server2:7687': updatedRoutingTable,
->>>>>>> e66c4e80
+        'server2:7687': updatedRoutingTable
       }
     )
 
     loadBalancer.acquireConnection(WRITE).then(connection => {
-<<<<<<< HEAD
-      expect(connection.address).toEqual('server-E')
-      expect(pool.has('server-E')).toBeTruthy()
+      expect(connection.address).toEqual(serverE)
+      expect(pool.has(serverE)).toBeTruthy()
 
       loadBalancer.acquireConnection(WRITE).then(connection => {
-        expect(connection.address).toEqual('server-F')
-        expect(pool.has('server-F')).toBeTruthy()
-=======
-      expect(connection.address).toEqual(serverE);
-      expect(pool.has(serverE)).toBeTruthy();
-
-      loadBalancer.acquireConnection(WRITE).then(connection => {
-        expect(connection.address).toEqual(serverF);
-        expect(pool.has(serverF)).toBeTruthy();
->>>>>>> e66c4e80
+        expect(connection.address).toEqual(serverF)
+        expect(pool.has(serverF)).toBeTruthy()
 
         done()
       })
@@ -606,17 +366,10 @@
   it('refreshes routing table without readers to get read connection', done => {
     const pool = newPool()
     const updatedRoutingTable = newRoutingTable(
-<<<<<<< HEAD
-      ['server-A', 'server-B'],
-      ['server-C', 'server-D'],
-      ['server-E', 'server-F']
-    )
-=======
       [serverA, serverB],
       [serverC, serverD],
       [serverE, serverF]
-    );
->>>>>>> e66c4e80
+    )
     const loadBalancer = newLoadBalancer(
       [server1, server2],
       [], // no readers
@@ -624,32 +377,18 @@
       pool,
       Integer.MAX_VALUE,
       {
-<<<<<<< HEAD
-        'server-1': null, // returns no routing table
-        'server-2': updatedRoutingTable
-=======
         'server1:7687': null, // returns no routing table
-        'server2:7687': updatedRoutingTable,
->>>>>>> e66c4e80
+        'server2:7687': updatedRoutingTable
       }
     )
 
     loadBalancer.acquireConnection(READ).then(connection => {
-<<<<<<< HEAD
-      expect(connection.address).toEqual('server-C')
-      expect(pool.has('server-C')).toBeTruthy()
+      expect(connection.address).toEqual(serverC)
+      expect(pool.has(serverC)).toBeTruthy()
 
       loadBalancer.acquireConnection(READ).then(connection => {
-        expect(connection.address).toEqual('server-D')
-        expect(pool.has('server-D')).toBeTruthy()
-=======
-      expect(connection.address).toEqual(serverC);
-      expect(pool.has(serverC)).toBeTruthy();
-
-      loadBalancer.acquireConnection(READ).then(connection => {
-        expect(connection.address).toEqual(serverD);
-        expect(pool.has(serverD)).toBeTruthy();
->>>>>>> e66c4e80
+        expect(connection.address).toEqual(serverD)
+        expect(pool.has(serverD)).toBeTruthy()
 
         done()
       })
@@ -659,17 +398,10 @@
   it('refreshes routing table without writers to get write connection', done => {
     const pool = newPool()
     const updatedRoutingTable = newRoutingTable(
-<<<<<<< HEAD
-      ['server-A', 'server-B'],
-      ['server-C', 'server-D'],
-      ['server-E', 'server-F']
-    )
-=======
       [serverA, serverB],
       [serverC, serverD],
       [serverE, serverF]
-    );
->>>>>>> e66c4e80
+    )
     const loadBalancer = newLoadBalancer(
       [server1, server2],
       [server3, server4],
@@ -677,32 +409,18 @@
       pool,
       int(0), // expired routing table
       {
-<<<<<<< HEAD
-        'server-1': null, // returns no routing table
-        'server-2': updatedRoutingTable
-=======
         'server1:7687': null, // returns no routing table
-        'server2:7687': updatedRoutingTable,
->>>>>>> e66c4e80
+        'server2:7687': updatedRoutingTable
       }
     )
 
     loadBalancer.acquireConnection(WRITE).then(connection => {
-<<<<<<< HEAD
-      expect(connection.address).toEqual('server-E')
-      expect(pool.has('server-E')).toBeTruthy()
+      expect(connection.address).toEqual(serverE)
+      expect(pool.has(serverE)).toBeTruthy()
 
       loadBalancer.acquireConnection(WRITE).then(connection => {
-        expect(connection.address).toEqual('server-F')
-        expect(pool.has('server-F')).toBeTruthy()
-=======
-      expect(connection.address).toEqual(serverE);
-      expect(pool.has(serverE)).toBeTruthy();
-
-      loadBalancer.acquireConnection(WRITE).then(connection => {
-        expect(connection.address).toEqual(serverF);
-        expect(pool.has(serverF)).toBeTruthy();
->>>>>>> e66c4e80
+        expect(connection.address).toEqual(serverF)
+        expect(pool.has(serverF)).toBeTruthy()
 
         done()
       })
@@ -717,13 +435,8 @@
       newPool(),
       int(0), // expired routing table
       {
-<<<<<<< HEAD
-        'server-1': null, // returns no routing table
-        'server-2': null // returns no routing table
-=======
         'server1:7687': null, // returns no routing table
-        'server2:7687': null  // returns no routing table
->>>>>>> e66c4e80
+        'server2:7687': null // returns no routing table
       }
     )
 
@@ -741,13 +454,8 @@
       newPool(),
       int(0), // expired routing table
       {
-<<<<<<< HEAD
-        'server-1': null, // returns no routing table
-        'server-2': null // returns no routing table
-=======
         'server1:7687': null, // returns no routing table
-        'server2:7687': null  // returns no routing table
->>>>>>> e66c4e80
+        'server2:7687': null // returns no routing table
       }
     )
 
@@ -761,13 +469,8 @@
     const updatedRoutingTable = newRoutingTable(
       [serverA, serverB],
       [], // no readers - table can't satisfy connection requirement
-<<<<<<< HEAD
-      ['server-C', 'server-D']
-    )
-=======
       [serverC, serverD]
-    );
->>>>>>> e66c4e80
+    )
     const loadBalancer = newLoadBalancer(
       [server1, server2],
       [server3, server4],
@@ -843,17 +546,10 @@
   it('updates routing table after refresh', done => {
     const pool = newPool()
     const updatedRoutingTable = newRoutingTable(
-<<<<<<< HEAD
-      ['server-A', 'server-B'],
-      ['server-C', 'server-D'],
-      ['server-E', 'server-F']
-    )
-=======
       [serverA, serverB],
       [serverC, serverD],
       [serverE, serverF]
-    );
->>>>>>> e66c4e80
+    )
     const loadBalancer = newLoadBalancer(
       [server1, server2],
       [server3, server4],
@@ -866,35 +562,23 @@
     )
 
     loadBalancer.acquireConnection(READ).then(() => {
-<<<<<<< HEAD
       expectRoutingTable(
         loadBalancer,
-        ['server-A', 'server-B'],
-        ['server-C', 'server-D'],
-        ['server-E', 'server-F']
-      )
-      expectPoolToNotContain(pool, [
-        'server-1',
-        'server-2',
-        'server-3',
-        'server-4',
-        'server-5',
-        'server-6'
-      ])
-      done()
-    })
-  })
-=======
-      expectRoutingTable(loadBalancer,
         [serverA, serverB],
         [serverC, serverD],
         [serverE, serverF]
-      );
-      expectPoolToNotContain(pool, [server1, server2, server3, server4, server5, server6]);
-      done();
-    });
-  });
->>>>>>> e66c4e80
+      )
+      expectPoolToNotContain(pool, [
+        server1,
+        server2,
+        server3,
+        server4,
+        server5,
+        server6
+      ])
+      done()
+    })
+  })
 
   it('forgets all routers when they fail while acquiring read connection', done => {
     const loadBalancer = newLoadBalancer(
@@ -910,21 +594,12 @@
       expectRoutingTable(
         loadBalancer,
         [],
-<<<<<<< HEAD
-        ['server-4', 'server-5'],
-        ['server-6', 'server-7']
+        [server4, server5],
+        [server6, server7]
       )
       done()
     })
   })
-=======
-        [server4, server5],
-        [server6, server7]
-      );
-      done();
-    });
-  });
->>>>>>> e66c4e80
 
   it('forgets all routers when they fail while acquiring write connection', done => {
     const loadBalancer = newLoadBalancer(
@@ -940,48 +615,26 @@
       expectRoutingTable(
         loadBalancer,
         [],
-<<<<<<< HEAD
-        ['server-4', 'server-5'],
-        ['server-6', 'server-7']
+        [server4, server5],
+        [server6, server7]
       )
       done()
     })
   })
-
-  it('uses seed router address when all existing routers fail', done => {
-    const updatedRoutingTable = newRoutingTable(
-      ['server-A', 'server-B', 'server-C'],
-      ['server-D', 'server-E'],
-      ['server-F', 'server-G']
-    )
-
-    const loadBalancer = newLoadBalancerWithSeedRouter(
-      'server-0',
-      ['server-0'], // seed router address resolves just to itself
-      ['server-1', 'server-2', 'server-3'],
-      ['server-4', 'server-5'],
-      ['server-6', 'server-7'],
-=======
-        [server4, server5],
-        [server6, server7]
-      );
-      done();
-    });
-  });
 
   it('uses seed router address when all existing routers fail', done => {
     const updatedRoutingTable = newRoutingTable(
       [serverA, serverB, serverC],
       [serverD, serverE],
       [serverF, serverG]
-    );
+    )
 
     const loadBalancer = newLoadBalancerWithSeedRouter(
-      server0, [server0], // seed router address resolves just to itself
+      server0,
+      [server0], // seed router address resolves just to itself
       [server1, server2, server3],
       [server4, server5],
       [server6, server7],
->>>>>>> e66c4e80
       int(0), // expired routing table
       {
         'server1:7687': null, // returns no routing table
@@ -992,65 +645,35 @@
     )
 
     loadBalancer.acquireConnection(READ).then(connection1 => {
-<<<<<<< HEAD
-      expect(connection1.address).toEqual('server-D')
+      expect(connection1.address).toEqual(serverD)
 
       loadBalancer.acquireConnection(WRITE).then(connection2 => {
-        expect(connection2.address).toEqual('server-F')
+        expect(connection2.address).toEqual(serverF)
 
         expectRoutingTable(
           loadBalancer,
-          ['server-A', 'server-B', 'server-C'],
-          ['server-D', 'server-E'],
-          ['server-F', 'server-G']
-        )
-        done()
-      })
-    })
-  })
-
-  it('uses resolved seed router address when all existing routers fail', done => {
-    const updatedRoutingTable = newRoutingTable(
-      ['server-A', 'server-B'],
-      ['server-C', 'server-D'],
-      ['server-E', 'server-F']
-    )
-
-    const loadBalancer = newLoadBalancerWithSeedRouter(
-      'server-0',
-      ['server-01'], // seed router address resolves to a different one
-      ['server-1', 'server-2', 'server-3'],
-      ['server-4', 'server-5'],
-      ['server-6', 'server-7'],
-=======
-      expect(connection1.address).toEqual(serverD);
-
-      loadBalancer.acquireConnection(WRITE).then(connection2 => {
-        expect(connection2.address).toEqual(serverF);
-
-        expectRoutingTable(loadBalancer,
           [serverA, serverB, serverC],
           [serverD, serverE],
           [serverF, serverG]
-        );
-        done();
-      });
-    });
-  });
+        )
+        done()
+      })
+    })
+  })
 
   it('uses resolved seed router address when all existing routers fail', done => {
     const updatedRoutingTable = newRoutingTable(
       [serverA, serverB],
       [serverC, serverD],
       [serverE, serverF]
-    );
+    )
 
     const loadBalancer = newLoadBalancerWithSeedRouter(
-      server0, [server01], // seed router address resolves to a different one
+      server0,
+      [server01], // seed router address resolves to a different one
       [server1, server2, server3],
       [server4, server5],
       [server6, server7],
->>>>>>> e66c4e80
       int(0), // expired routing table
       {
         'server1:7687': null, // returns no routing table
@@ -1061,65 +684,35 @@
     )
 
     loadBalancer.acquireConnection(WRITE).then(connection1 => {
-<<<<<<< HEAD
-      expect(connection1.address).toEqual('server-E')
+      expect(connection1.address).toEqual(serverE)
 
       loadBalancer.acquireConnection(READ).then(connection2 => {
-        expect(connection2.address).toEqual('server-C')
+        expect(connection2.address).toEqual(serverC)
 
         expectRoutingTable(
           loadBalancer,
-          ['server-A', 'server-B'],
-          ['server-C', 'server-D'],
-          ['server-E', 'server-F']
-        )
-        done()
-      })
-    })
-  })
-
-  it('uses resolved seed router address that returns correct routing table when all existing routers fail', done => {
-    const updatedRoutingTable = newRoutingTable(
-      ['server-A', 'server-B'],
-      ['server-C'],
-      ['server-D', 'server-E']
-    )
-
-    const loadBalancer = newLoadBalancerWithSeedRouter(
-      'server-0',
-      ['server-01', 'server-02', 'server-03'], // seed router address resolves to 3 different addresses
-      ['server-1'],
-      ['server-2'],
-      ['server-3'],
-=======
-      expect(connection1.address).toEqual(serverE);
-
-      loadBalancer.acquireConnection(READ).then(connection2 => {
-        expect(connection2.address).toEqual(serverC);
-
-        expectRoutingTable(loadBalancer,
           [serverA, serverB],
           [serverC, serverD],
           [serverE, serverF]
-        );
-        done();
-      });
-    });
-  });
+        )
+        done()
+      })
+    })
+  })
 
   it('uses resolved seed router address that returns correct routing table when all existing routers fail', done => {
     const updatedRoutingTable = newRoutingTable(
       [serverA, serverB],
       [serverC],
       [serverD, serverE]
-    );
+    )
 
     const loadBalancer = newLoadBalancerWithSeedRouter(
-      server0, [server01, server02, server03], // seed router address resolves to 3 different addresses
+      server0,
+      [server01, server02, server03], // seed router address resolves to 3 different addresses
       [server1],
       [server2],
       [server3],
->>>>>>> e66c4e80
       int(0), // expired routing table
       {
         'server1:7687': null, // returns no routing table
@@ -1130,53 +723,29 @@
     )
 
     loadBalancer.acquireConnection(WRITE).then(connection1 => {
-<<<<<<< HEAD
-      expect(connection1.address).toEqual('server-D')
+      expect(connection1.address).toEqual(serverD)
 
       loadBalancer.acquireConnection(WRITE).then(connection2 => {
-        expect(connection2.address).toEqual('server-E')
+        expect(connection2.address).toEqual(serverE)
 
         expectRoutingTable(
           loadBalancer,
-          ['server-A', 'server-B'],
-          ['server-C'],
-          ['server-D', 'server-E']
-        )
-        done()
-      })
-    })
-  })
-
-  it('fails when both existing routers and seed router fail to return a routing table', done => {
-    const loadBalancer = newLoadBalancerWithSeedRouter(
-      'server-0',
-      ['server-0'], // seed router address resolves just to itself
-      ['server-1', 'server-2', 'server-3'],
-      ['server-4', 'server-5'],
-      ['server-6'],
-=======
-      expect(connection1.address).toEqual(serverD);
-
-      loadBalancer.acquireConnection(WRITE).then(connection2 => {
-        expect(connection2.address).toEqual(serverE);
-
-        expectRoutingTable(loadBalancer,
           [serverA, serverB],
           [serverC],
           [serverD, serverE]
-        );
-        done();
-      });
-    });
-  });
+        )
+        done()
+      })
+    })
+  })
 
   it('fails when both existing routers and seed router fail to return a routing table', done => {
     const loadBalancer = newLoadBalancerWithSeedRouter(
-      server0, [server0], // seed router address resolves just to itself
+      server0,
+      [server0], // seed router address resolves just to itself
       [server1, server2, server3],
       [server4, server5],
       [server6],
->>>>>>> e66c4e80
       int(0), // expired routing table
       {
         'server1:7687': null, // returns no routing table
@@ -1192,15 +761,9 @@
       expectRoutingTable(
         loadBalancer,
         [], // all routers were forgotten because they failed
-<<<<<<< HEAD
-        ['server-4', 'server-5'],
-        ['server-6']
+        [server4, server5],
+        [server6]
       )
-=======
-        [server4, server5],
-        [server6],
-      );
->>>>>>> e66c4e80
 
       loadBalancer.acquireConnection(WRITE).catch(error => {
         expect(error.code).toEqual(SERVICE_UNAVAILABLE)
@@ -1208,15 +771,9 @@
         expectRoutingTable(
           loadBalancer,
           [], // all routers were forgotten because they failed
-<<<<<<< HEAD
-          ['server-4', 'server-5'],
-          ['server-6']
+          [server4, server5],
+          [server6]
         )
-=======
-          [server4, server5],
-          [server6],
-        );
->>>>>>> e66c4e80
 
         done()
       })
@@ -1225,18 +782,11 @@
 
   it('fails when both existing routers and resolved seed router fail to return a routing table', done => {
     const loadBalancer = newLoadBalancerWithSeedRouter(
-<<<<<<< HEAD
-      'server-0',
-      ['server-01'], // seed router address resolves to a different one
-      ['server-1', 'server-2'],
-      ['server-3'],
-      ['server-4'],
-=======
-      server0, [server01], // seed router address resolves to a different one
+      server0,
+      [server01], // seed router address resolves to a different one
       [server1, server2],
       [server3],
       [server4],
->>>>>>> e66c4e80
       int(0), // expired routing table
       {
         'server1:7687': null, // returns no routing table
@@ -1251,15 +801,9 @@
       expectRoutingTable(
         loadBalancer,
         [], // all routers were forgotten because they failed
-<<<<<<< HEAD
-        ['server-3'],
-        ['server-4']
+        [server3],
+        [server4]
       )
-=======
-        [server3],
-        [server4],
-      );
->>>>>>> e66c4e80
 
       loadBalancer.acquireConnection(READ).catch(error => {
         expect(error.code).toEqual(SERVICE_UNAVAILABLE)
@@ -1267,15 +811,9 @@
         expectRoutingTable(
           loadBalancer,
           [], // all routers were forgotten because they failed
-<<<<<<< HEAD
-          ['server-3'],
-          ['server-4']
+          [server3],
+          [server4]
         )
-=======
-          [server3],
-          [server4],
-        );
->>>>>>> e66c4e80
 
         done()
       })
@@ -1284,18 +822,11 @@
 
   it('fails when both existing routers and all resolved seed routers fail to return a routing table', done => {
     const loadBalancer = newLoadBalancerWithSeedRouter(
-<<<<<<< HEAD
-      'server-0',
-      ['server-02', 'server-01'], // seed router address resolves to 2 different addresses
-      ['server-1', 'server-2', 'server-3'],
-      ['server-4'],
-      ['server-5'],
-=======
-      server0, [server02, server01], // seed router address resolves to 2 different addresses
+      server0,
+      [server02, server01], // seed router address resolves to 2 different addresses
       [server1, server2, server3],
       [server4],
       [server5],
->>>>>>> e66c4e80
       int(0), // expired routing table
       {
         'server1:7687': null, // returns no routing table
@@ -1312,15 +843,9 @@
       expectRoutingTable(
         loadBalancer,
         [], // all known seed servers failed to return routing tables and were forgotten
-<<<<<<< HEAD
-        ['server-4'],
-        ['server-5']
+        [server4],
+        [server5]
       )
-=======
-        [server4],
-        [server5],
-      );
->>>>>>> e66c4e80
 
       loadBalancer.acquireConnection(WRITE).catch(error => {
         expect(error.code).toEqual(SERVICE_UNAVAILABLE)
@@ -1328,15 +853,9 @@
         expectRoutingTable(
           loadBalancer,
           [], // all known seed servers failed to return routing tables and were forgotten
-<<<<<<< HEAD
-          ['server-4'],
-          ['server-5']
+          [server4],
+          [server5]
         )
-=======
-          [server4],
-          [server5],
-        );
->>>>>>> e66c4e80
 
         done()
       })
@@ -1345,24 +864,14 @@
 
   it('uses seed router when no existing routers', done => {
     const updatedRoutingTable = newRoutingTable(
-<<<<<<< HEAD
-      ['server-A', 'server-B'],
-      ['server-C'],
-      ['server-D']
-    )
-
-    const loadBalancer = newLoadBalancerWithSeedRouter(
-      'server-0',
-      ['server-0'], // seed router address resolves just to itself
-=======
       [serverA, serverB],
       [serverC],
       [serverD]
-    );
+    )
 
     const loadBalancer = newLoadBalancerWithSeedRouter(
-      server0, [server0], // seed router address resolves just to itself
->>>>>>> e66c4e80
+      server0,
+      [server0], // seed router address resolves just to itself
       [], // no routers in the known routing table
       [server1, server2],
       [server3],
@@ -1373,59 +882,32 @@
     )
 
     loadBalancer.acquireConnection(WRITE).then(connection1 => {
-<<<<<<< HEAD
-      expect(connection1.address).toEqual('server-D')
+      expect(connection1.address).toEqual(serverD)
 
       loadBalancer.acquireConnection(READ).then(connection2 => {
-        expect(connection2.address).toEqual('server-C')
+        expect(connection2.address).toEqual(serverC)
 
         expectRoutingTable(
           loadBalancer,
-          ['server-A', 'server-B'],
-          ['server-C'],
-          ['server-D']
-        )
-        done()
-      })
-    })
-  })
-
-  it('uses resolved seed router when no existing routers', done => {
-    const updatedRoutingTable = newRoutingTable(
-      ['server-A', 'server-B'],
-      ['server-C', 'server-D'],
-      ['server-F', 'server-E']
-    )
-
-    const loadBalancer = newLoadBalancerWithSeedRouter(
-      'server-0',
-      ['server-01'], // seed router address resolves to a different one
-=======
-      expect(connection1.address).toEqual(serverD);
-
-      loadBalancer.acquireConnection(READ).then(connection2 => {
-        expect(connection2.address).toEqual(serverC);
-
-        expectRoutingTable(loadBalancer,
           [serverA, serverB],
           [serverC],
           [serverD]
-        );
-        done();
-      });
-    });
-  });
+        )
+        done()
+      })
+    })
+  })
 
   it('uses resolved seed router when no existing routers', done => {
     const updatedRoutingTable = newRoutingTable(
       [serverA, serverB],
       [serverC, serverD],
       [serverF, serverE]
-    );
+    )
 
     const loadBalancer = newLoadBalancerWithSeedRouter(
-      server0, [server01], // seed router address resolves to a different one
->>>>>>> e66c4e80
+      server0,
+      [server01], // seed router address resolves to a different one
       [], // no routers in the known routing table
       [server1, server2],
       [server3, server4],
@@ -1436,59 +918,32 @@
     )
 
     loadBalancer.acquireConnection(READ).then(connection1 => {
-<<<<<<< HEAD
-      expect(connection1.address).toEqual('server-C')
+      expect(connection1.address).toEqual(serverC)
 
       loadBalancer.acquireConnection(WRITE).then(connection2 => {
-        expect(connection2.address).toEqual('server-F')
+        expect(connection2.address).toEqual(serverF)
 
         expectRoutingTable(
           loadBalancer,
-          ['server-A', 'server-B'],
-          ['server-C', 'server-D'],
-          ['server-F', 'server-E']
-        )
-        done()
-      })
-    })
-  })
-
-  it('uses resolved seed router that returns routing table when no existing routers exist', done => {
-    const updatedRoutingTable = newRoutingTable(
-      ['server-A', 'server-B', 'server-C'],
-      ['server-D', 'server-E'],
-      ['server-F']
-    )
-
-    const loadBalancer = newLoadBalancerWithSeedRouter(
-      'server-0',
-      ['server-02', 'server-01', 'server-03'], // seed router address resolves to 3 different addresses
-=======
-      expect(connection1.address).toEqual(serverC);
-
-      loadBalancer.acquireConnection(WRITE).then(connection2 => {
-        expect(connection2.address).toEqual(serverF);
-
-        expectRoutingTable(loadBalancer,
           [serverA, serverB],
           [serverC, serverD],
           [serverF, serverE]
-        );
-        done();
-      });
-    });
-  });
+        )
+        done()
+      })
+    })
+  })
 
   it('uses resolved seed router that returns routing table when no existing routers exist', done => {
     const updatedRoutingTable = newRoutingTable(
       [serverA, serverB, serverC],
       [serverD, serverE],
       [serverF]
-    );
+    )
 
     const loadBalancer = newLoadBalancerWithSeedRouter(
-      server0, [server02, server01, server03], // seed router address resolves to 3 different addresses
->>>>>>> e66c4e80
+      server0,
+      [server02, server01, server03], // seed router address resolves to 3 different addresses
       [], // no routers in the known routing table
       [server1],
       [server2, server3],
@@ -1501,65 +956,35 @@
     )
 
     loadBalancer.acquireConnection(WRITE).then(connection1 => {
-<<<<<<< HEAD
-      expect(connection1.address).toEqual('server-F')
+      expect(connection1.address).toEqual(serverF)
 
       loadBalancer.acquireConnection(READ).then(connection2 => {
-        expect(connection2.address).toEqual('server-D')
+        expect(connection2.address).toEqual(serverD)
 
         expectRoutingTable(
           loadBalancer,
-          ['server-A', 'server-B', 'server-C'],
-          ['server-D', 'server-E'],
-          ['server-F']
-        )
-        done()
-      })
-    })
-  })
-
-  it('ignores already probed routers after seed router resolution', done => {
-    const updatedRoutingTable = newRoutingTable(
-      ['server-A', 'server-B'],
-      ['server-C', 'server-D'],
-      ['server-E', 'server-F']
-    )
-
-    const loadBalancer = newLoadBalancerWithSeedRouter(
-      'server-0',
-      ['server-1', 'server-01', 'server-2', 'server-02'], // seed router address resolves to 4 different addresses
-      ['server-1', 'server-2'],
-      ['server-3', 'server-4'],
-      ['server-5', 'server-6'],
-=======
-      expect(connection1.address).toEqual(serverF);
-
-      loadBalancer.acquireConnection(READ).then(connection2 => {
-        expect(connection2.address).toEqual(serverD);
-
-        expectRoutingTable(loadBalancer,
           [serverA, serverB, serverC],
           [serverD, serverE],
           [serverF]
-        );
-        done();
-      });
-    });
-  });
+        )
+        done()
+      })
+    })
+  })
 
   it('ignores already probed routers after seed router resolution', done => {
     const updatedRoutingTable = newRoutingTable(
       [serverA, serverB],
       [serverC, serverD],
       [serverE, serverF]
-    );
+    )
 
     const loadBalancer = newLoadBalancerWithSeedRouter(
-      server0, [server1, server01, server2, server02], // seed router address resolves to 4 different addresses
-      [server1, server2],
-      [server3, server4],
-      [server5, server6],
->>>>>>> e66c4e80
+      server0,
+      [server1, server01, server2, server02], // seed router address resolves to 4 different addresses
+      [server1, server2],
+      [server3, server4],
+      [server5, server6],
       int(0), // expired routing table
       {
         'server1:7687': null, // returns no routing table
@@ -1567,78 +992,44 @@
         'server2:7687': null, // returns no routing table
         'server02:7687': updatedRoutingTable
       }
-<<<<<<< HEAD
-    )
+    )
+    // override default use of seed router
+    loadBalancer._useSeedRouter = false
+
     const usedRouterArrays = []
     setupLoadBalancerToRememberRouters(loadBalancer, usedRouterArrays)
 
     loadBalancer.acquireConnection(READ).then(connection1 => {
-      expect(connection1.address).toEqual('server-C')
+      expect(connection1.address).toEqual(serverC)
 
       loadBalancer.acquireConnection(WRITE).then(connection2 => {
-        expect(connection2.address).toEqual('server-E')
-
-        // two sets of routers probed:
-        // 1) existing routers 'server-1' & 'server-2'
-        // 2) resolved routers 'server-01' & 'server-02'
-        expect(usedRouterArrays.length).toEqual(2)
-        expect(usedRouterArrays[0]).toEqual(['server-1', 'server-2'])
-        expect(usedRouterArrays[1]).toEqual(['server-01', 'server-02'])
-
-        expectRoutingTable(
-          loadBalancer,
-          ['server-A', 'server-B'],
-          ['server-C', 'server-D'],
-          ['server-E', 'server-F']
-        )
-        done()
-      })
-    })
-  })
-=======
-    );
-    // override default use of seed router
-    loadBalancer._useSeedRouter = false;
-
-    const usedRouterArrays = [];
-    setupLoadBalancerToRememberRouters(loadBalancer, usedRouterArrays);
-
-    loadBalancer.acquireConnection(READ).then(connection1 => {
-      expect(connection1.address).toEqual(serverC);
-
-      loadBalancer.acquireConnection(WRITE).then(connection2 => {
-        expect(connection2.address).toEqual(serverE);
+        expect(connection2.address).toEqual(serverE)
 
         // two sets of routers probed:
         // 1) existing routers server1 & server2
         // 2) resolved routers server01 & server02
-        expect(usedRouterArrays.length).toEqual(2);
-        expect(usedRouterArrays[0]).toEqual([server1, server2]);
-        expect(usedRouterArrays[1]).toEqual([server01, server02]);
-
-        expectRoutingTable(loadBalancer,
+        expect(usedRouterArrays.length).toEqual(2)
+        expect(usedRouterArrays[0]).toEqual([server1, server2])
+        expect(usedRouterArrays[1]).toEqual([server01, server02])
+
+        expectRoutingTable(
+          loadBalancer,
           [serverA, serverB],
           [serverC, serverD],
           [serverE, serverF]
-        );
-        done();
-      });
-    });
-  });
->>>>>>> e66c4e80
+        )
+        done()
+      })
+    })
+  })
 
   it('throws session expired when refreshed routing table has no readers', done => {
     const pool = newPool()
     const updatedRoutingTable = newRoutingTable(
       [serverA, serverB],
       [], // no readers
-<<<<<<< HEAD
-      ['server-C', 'server-D']
-    )
-=======
       [serverC, serverD]
-    );
->>>>>>> e66c4e80
+    )
     const loadBalancer = newLoadBalancer(
       [server1, server2],
       [server3, server4],
@@ -1646,11 +1037,7 @@
       pool,
       int(0), // expired routing table
       {
-<<<<<<< HEAD
-        'server-1': updatedRoutingTable
-=======
-        'server1:7687': updatedRoutingTable,
->>>>>>> e66c4e80
+        'server1:7687': updatedRoutingTable
       }
     )
 
@@ -1674,11 +1061,7 @@
       pool,
       int(0), // expired routing table
       {
-<<<<<<< HEAD
-        'server-1': updatedRoutingTable
-=======
-        'server1:7687': updatedRoutingTable,
->>>>>>> e66c4e80
+        'server1:7687': updatedRoutingTable
       }
     )
 
@@ -1695,30 +1078,17 @@
       [] // no writers
     )
     const routingTable2 = newRoutingTable(
-<<<<<<< HEAD
-      ['server-AA', 'server-BB'],
-      ['server-CC', 'server-DD'],
-      ['server-EE']
-    )
-
-    const loadBalancer = newLoadBalancerWithSeedRouter(
-      'server-0',
-      ['server-02', 'server-01'], // seed router address resolves to 2 different addresses
-      ['server-1'],
-      ['server-2', 'server-3'],
-      ['server-4', 'server-5'],
-=======
       [serverAA, serverBB],
       [serverCC, serverDD],
       [serverEE]
-    );
+    )
 
     const loadBalancer = newLoadBalancerWithSeedRouter(
-      server0, [server02, server01], // seed router address resolves to 2 different addresses
+      server0,
+      [server02, server01], // seed router address resolves to 2 different addresses
       [server1],
       [server2, server3],
       [server4, server5],
->>>>>>> e66c4e80
       int(0), // expired routing table
       {
         'server1:7687': routingTable1,
@@ -1727,62 +1097,32 @@
         'server01:7687': null, // returns no routing table
         'server02:7687': routingTable2
       }
-<<<<<<< HEAD
-    )
+    )
+    // override default use of seed router
+    loadBalancer._useSeedRouter = false
 
     loadBalancer.acquireConnection(READ).then(connection1 => {
-      expect(connection1.address).toEqual('server-C')
+      expect(connection1.address).toEqual(serverC)
 
       loadBalancer.acquireConnection(READ).then(connection2 => {
-        expect(connection2.address).toEqual('server-D')
+        expect(connection2.address).toEqual(serverD)
 
         expectRoutingTable(
           loadBalancer,
-          ['server-A', 'server-B'],
-          ['server-C', 'server-D'],
-=======
-    );
-    // override default use of seed router
-    loadBalancer._useSeedRouter = false;
-
-    loadBalancer.acquireConnection(READ).then(connection1 => {
-      expect(connection1.address).toEqual(serverC);
-
-      loadBalancer.acquireConnection(READ).then(connection2 => {
-        expect(connection2.address).toEqual(serverD);
-
-        expectRoutingTable(loadBalancer,
           [serverA, serverB],
           [serverC, serverD],
->>>>>>> e66c4e80
           []
         )
 
         loadBalancer.acquireConnection(WRITE).then(connection3 => {
-<<<<<<< HEAD
-          expect(connection3.address).toEqual('server-EE')
+          expect(connection3.address).toEqual(serverEE)
 
           expectRoutingTable(
             loadBalancer,
-            ['server-AA', 'server-BB'],
-            ['server-CC', 'server-DD'],
-            ['server-EE']
-          )
-=======
-          expect(connection3.address).toEqual(serverEE);
-
-          expectRoutingTable(loadBalancer,
             [serverAA, serverBB],
             [serverCC, serverDD],
             [serverEE]
-          );
-
-          done();
-        });
-      });
-    });
-  });
->>>>>>> e66c4e80
+          )
 
           done()
         })
@@ -1795,7 +1135,6 @@
   return new DirectConnectionProvider(address, pool, NO_OP_DRIVER_CALLBACK)
 }
 
-<<<<<<< HEAD
 function newLoadBalancer (
   routers,
   readers,
@@ -1804,7 +1143,7 @@
   expirationTime = Integer.MAX_VALUE,
   routerToRoutingTable = {}
 ) {
-  const seedRouter = 'server-non-existing-seed-router'
+  const seedRouter = ServerAddress.fromUrl('server-non-existing-seed-router')
   return newLoadBalancerWithSeedRouter(
     seedRouter,
     [seedRouter],
@@ -1846,34 +1185,10 @@
   )
   loadBalancer._rediscovery = new FakeRediscovery(routerToRoutingTable)
   loadBalancer._hostNameResolver = new FakeDnsResolver(seedRouterResolved)
+  if (expirationTime === Integer.ZERO) {
+    loadBalancer._useSeedRouter = false
+  }
   return loadBalancer
-=======
-function newLoadBalancer(routers, readers, writers,
-                         pool = null,
-                         expirationTime = Integer.MAX_VALUE,
-                         routerToRoutingTable = {}) {
-  const seedRouter = ServerAddress.fromUrl('server-non-existing-seed-router');
-  return newLoadBalancerWithSeedRouter(seedRouter, [seedRouter], routers, readers, writers, expirationTime,
-    routerToRoutingTable, pool);
-}
-
-function newLoadBalancerWithSeedRouter(seedRouter, seedRouterResolved,
-                                       routers, readers, writers,
-                                       expirationTime = Integer.MAX_VALUE,
-                                       routerToRoutingTable = {},
-                                       connectionPool = null) {
-  const pool = connectionPool || newPool();
-  const loadBalancingStrategy = new LeastConnectedLoadBalancingStrategy(pool);
-  const loadBalancer = new LoadBalancer(seedRouter, {}, pool, loadBalancingStrategy, new SimpleHostNameResolver(),
-    NO_OP_DRIVER_CALLBACK, Logger.noOp());
-  loadBalancer._routingTable = new RoutingTable(routers, readers, writers, expirationTime);
-  loadBalancer._rediscovery = new FakeRediscovery(routerToRoutingTable);
-  loadBalancer._hostNameResolver = new FakeDnsResolver(seedRouterResolved);
-  if (expirationTime === Integer.ZERO) {
-    loadBalancer._useSeedRouter = false;
-  }
-  return loadBalancer;
->>>>>>> e66c4e80
 }
 
 function newRoutingTable (
@@ -1930,13 +1245,8 @@
     this._routerToRoutingTable = routerToRoutingTable
   }
 
-<<<<<<< HEAD
   lookupRoutingTableOnRouter (ignored, router) {
-    return this._routerToRoutingTable[router]
-=======
-  lookupRoutingTableOnRouter(ignored, router) {
-    return Promise.resolve(this._routerToRoutingTable[router.asKey()]);
->>>>>>> e66c4e80
+    return Promise.resolve(this._routerToRoutingTable[router.asKey()])
   }
 }
 
