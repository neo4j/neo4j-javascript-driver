--- conflicted
+++ resolved
@@ -469,7 +469,6 @@
     )
 
     boltStub.run(() => {
-<<<<<<< HEAD
       const driver = boltStub.newDriver('bolt://127.0.0.1:9001')
       const session = driver.session()
 
@@ -482,23 +481,10 @@
             result => fail('expected an error'),
             error => {
               expect(error.code).toBe(SERVICE_UNAVAILABLE)
-              expect(error.message).toContain('Connection was closed by server')
             }
           )
         )
         .then(() =>
-=======
-        const driver = boltStub.newDriver('bolt://127.0.0.1:9001');
-        const session = driver.session();
-
-        const writeTx = session.beginTransaction();
-
-        writeTx.run('CREATE (n {name: \'Bob\'})').then(() =>
-          writeTx.commit().then(result => fail('expected an error'), (error) => {
-            expect(error.code).toBe(SERVICE_UNAVAILABLE);
-          })
-        ).finally(() =>
->>>>>>> fa9f5438
           session.close(() => {
             driver.close()
 
