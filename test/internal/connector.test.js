--- conflicted
+++ resolved
@@ -118,7 +118,6 @@
     channel.onmessage(packedFailureMessage(errorCode, errorMessage));
   });
 
-<<<<<<< HEAD
   it('should notify when connection initialization completes', done => {
     const connection = connect('bolt://localhost');
 
@@ -141,17 +140,12 @@
     connection.initialize('mydriver/0.0.0', basicAuthToken());
   });
 
-=======
->>>>>>> 5d3b3491
   it('should notify provided observer when connection initialization completes', done => {
     const connection = connect('bolt://localhost');
 
     connection.initialize('mydriver/0.0.0', basicAuthToken(), {
       onCompleted: metaData => {
-<<<<<<< HEAD
-=======
         expect(connection.isOpen()).toBeTruthy();
->>>>>>> 5d3b3491
         expect(metaData).toBeDefined();
         done();
       },
@@ -163,17 +157,13 @@
 
     connection.initialize('mydriver/0.0.0', basicAuthToken(), {
       onError: error => {
-<<<<<<< HEAD
-=======
         expect(connection.isOpen()).toBeFalsy();
->>>>>>> 5d3b3491
         expect(error).toBeDefined();
         done();
       },
     });
   });
 
-<<<<<<< HEAD
   it('should have server version after connection initialization completed', done => {
     const connection = connect('bolt://localhost');
 
@@ -184,7 +174,8 @@
     });
 
     connection.initialize('mydriver/0.0.0', basicAuthToken());
-=======
+  });
+
   it('should fail all new observers after initialization error', done => {
     const connection = connect('bolt://localhost:7474'); // wrong port
 
@@ -207,7 +198,6 @@
         });
       },
     });
->>>>>>> 5d3b3491
   });
 
   function packedHandshakeMessage() {
