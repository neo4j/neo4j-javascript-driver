--- conflicted
+++ resolved
@@ -17,16 +17,10 @@
  * limitations under the License.
  */
 
-<<<<<<< HEAD
 import Pool from '../../src/internal/pool'
 import PoolConfig from '../../src/internal/pool-config'
 import ServerAddress from '../../src/internal/server-address'
-=======
-import Pool from '../../src/v1/internal/pool'
-import PoolConfig from '../../src/v1/internal/pool-config'
-import ServerAddress from '../../src/v1/internal/server-address'
-import { newError, SERVICE_UNAVAILABLE } from '../../src/v1/error'
->>>>>>> 8ac9bbb5
+import { newError, SERVICE_UNAVAILABLE } from '../../src/error'
 
 describe('Pool', () => {
   it('allocates if pool is empty', done => {
@@ -772,23 +766,6 @@
       })
     })
   })
-<<<<<<< HEAD
-
-  function expectNoPendingAcquisitionRequests (pool) {
-    const acquireRequests = pool._acquireRequests
-    Object.values(acquireRequests).forEach(requests => {
-      if (Array.isArray(requests) && requests.length === 0) {
-        requests = undefined
-      }
-      expect(requests).not.toBeDefined()
-    })
-  }
-
-  function expectNumberOfAcquisitionRequests (pool, address, expectedNumber) {
-    expect(pool._acquireRequests[address.asKey()].length).toEqual(
-      expectedNumber
-    )
-=======
 
   it('should set-up idle observer on acquire and release', done => {
     const address = ServerAddress.fromUrl('bolt://localhost:7687')
@@ -905,29 +882,18 @@
   } else {
     resource.validatedOnce = true
     return true
->>>>>>> 8ac9bbb5
   }
-
-  function resourceValidOnlyOnceValidationFunction (resource) {
-    // all resources are valid only once
-    if (resource.validatedOnce) {
-      return false
-    } else {
-      resource.validatedOnce = true
-      return true
-    }
+}
+
+class Resource {
+  constructor (key, id, release) {
+    this.id = id
+    this.key = key
+    this.release = release
+    this.destroyed = false
   }
 
-  class Resource {
-    constructor (key, id, release) {
-      this.id = id
-      this.key = key
-      this.release = release
-      this.destroyed = false
-    }
-
-    close () {
-      this.release(this.key, this)
-    }
+  close () {
+    this.release(this.key, this)
   }
-})+}