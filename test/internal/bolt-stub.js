--- conflicted
+++ resolved
@@ -110,22 +110,18 @@
   }
 }
 
-<<<<<<< HEAD
 function newDriver (url, config = {}) {
-  // boltstub currently does not support encryption, create driver with encryption turned off
-  const newConfig = Object.assign({ encrypted: 'ENCRYPTION_OFF' }, config)
-  return neo4j.driver(url, sharedNeo4j.authToken, newConfig)
-=======
-function newDriver(url, config = {}) {
   // left here for debugging purposes
   const logging = {
     level: (process.env['NEOLOGLEVEL'] || 'error').toLowerCase(),
     logger: (level, msg) => console.log(`${level}: ${msg}`)
-  };
+  }
   // boltstub currently does not support encryption, create driver with encryption turned off
-  const newConfig = Object.assign({ encrypted: 'ENCRYPTION_OFF', logging }, config);
-  return neo4j.driver(url, sharedNeo4j.authToken, newConfig);
->>>>>>> e66c4e80
+  const newConfig = Object.assign(
+    { encrypted: 'ENCRYPTION_OFF', logging },
+    config
+  )
+  return neo4j.driver(url, sharedNeo4j.authToken, newConfig)
 }
 
 const supportedStub = SupportedBoltStub.create()
