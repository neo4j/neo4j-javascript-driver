/**
 * Copyright (c) 2002-2019 "Neo4j,"
 * Neo4j Sweden AB [http://neo4j.com]
 *
 * This file is part of Neo4j.
 *
 * Licensed under the Apache License, Version 2.0 (the "License");
 * you may not use this file except in compliance with the License.
 * You may obtain a copy of the License at
 *
 *     http://www.apache.org/licenses/LICENSE-2.0
 *
 * Unless required by applicable law or agreed to in writing, software
 * distributed under the License is distributed on an "AS IS" BASIS,
 * WITHOUT WARRANTIES OR CONDITIONS OF ANY KIND, either express or implied.
 * See the License for the specific language governing permissions and
 * limitations under the License.
 */

import TransactionExecutor from '../../src/internal/transaction-executor'
import { newError, SERVICE_UNAVAILABLE, SESSION_EXPIRED } from '../../src/error'
import { setTimeoutMock } from './timers-util'
import lolex from 'lolex'

const TRANSIENT_ERROR_1 = 'Neo.TransientError.Transaction.DeadlockDetected'
const TRANSIENT_ERROR_2 = 'Neo.TransientError.Network.CommunicationError'
const UNKNOWN_ERROR = 'Neo.DatabaseError.General.UnknownError'
const TX_TERMINATED_ERROR = 'Neo.TransientError.Transaction.Terminated'
const LOCKS_TERMINATED_ERROR =
  'Neo.TransientError.Transaction.LockClientStopped'
const OOM_ERROR = 'Neo.DatabaseError.General.OutOfMemoryError'

describe('#unit TransactionExecutor', () => {
  let originalTimeout

  beforeEach(() => {
    originalTimeout = jasmine.DEFAULT_TIMEOUT_INTERVAL
    jasmine.DEFAULT_TIMEOUT_INTERVAL = 30000
  })

  afterEach(() => {
    jasmine.DEFAULT_TIMEOUT_INTERVAL = originalTimeout
  })

  it('should retry when transaction work returns promise rejected with SERVICE_UNAVAILABLE', async () => {
    await testRetryWhenTransactionWorkReturnsRejectedPromise([
      SERVICE_UNAVAILABLE
    ])
  })

  it('should retry when transaction work returns promise rejected with SESSION_EXPIRED', async () => {
    await testRetryWhenTransactionWorkReturnsRejectedPromise([SESSION_EXPIRED])
  })

  it('should retry when transaction work returns promise rejected with deadlock error', async () => {
    await testRetryWhenTransactionWorkReturnsRejectedPromise([
      TRANSIENT_ERROR_1
    ])
  })

  it('should retry when transaction work returns promise rejected with communication error', async () => {
    await testRetryWhenTransactionWorkReturnsRejectedPromise([
      TRANSIENT_ERROR_2
    ])
  })

  it('should not retry when transaction work returns promise rejected with OOM error', async () => {
    await testNoRetryOnUnknownError([OOM_ERROR], 1)
  })

  it('should not retry when transaction work returns promise rejected with unknown error', async () => {
    await testNoRetryOnUnknownError([UNKNOWN_ERROR], 1)
  })

  it('should not retry when transaction work returns promise rejected with transaction termination error', async () => {
    await testNoRetryOnUnknownError([TX_TERMINATED_ERROR], 1)
  })

  it('should not retry when transaction work returns promise rejected with locks termination error', async () => {
    await testNoRetryOnUnknownError([LOCKS_TERMINATED_ERROR], 1)
  })

<<<<<<< HEAD
  it('should stop retrying when time expires', async () => {
    let clock
=======
  it('should not retry when transaction work returns promise rejected with unknown error type', async () => {
    class MyTestError extends Error {
      constructor (message, code) {
        super(message)
        this.code = code
      }
    }

    const error = new MyTestError('an unexpected error', 504)
    const executor = new TransactionExecutor()
    const realWork = () => Promise.reject(error)

    await expectAsync(
      executor.execute(transactionCreator(), tx => realWork())
    ).toBeRejectedWith(error)
  })

  it('should stop retrying when time expires', done => {
    const executor = new TransactionExecutor()
>>>>>>> 2dd64d9e
    const usedTransactions = []
    try {
      const executor = new TransactionExecutor()
      const realWork = transactionWork(
        [
          SERVICE_UNAVAILABLE,
          SESSION_EXPIRED,
          TRANSIENT_ERROR_1,
          TRANSIENT_ERROR_2
        ],
        42
      )

      await executor.execute(transactionCreator(), tx => {
        expect(tx).toBeDefined()
        usedTransactions.push(tx)
        if (usedTransactions.length === 3) {
          const currentTime = Date.now()
          clock = lolex.install()
          clock.setSystemTime(currentTime + 30001) // move `Date.now()` call forward by 30 seconds
        }
        return realWork()
      })

      expect(false).toBeTruthy('should have thrown an exception')
    } catch (error) {
      expect(usedTransactions.length).toEqual(3)
      expectAllTransactionsToBeClosed(usedTransactions)
      expect(error.code).toEqual(TRANSIENT_ERROR_1)
    } finally {
      if (clock) {
        clock.uninstall()
      }
    }
  })

  it('should retry when given transaction creator throws once', async () => {
    await testRetryWhenTransactionCreatorFails([SERVICE_UNAVAILABLE])
  })

  it('should retry when given transaction creator throws many times', async () => {
    await testRetryWhenTransactionCreatorFails([
      SERVICE_UNAVAILABLE,
      SESSION_EXPIRED,
      TRANSIENT_ERROR_2,
      SESSION_EXPIRED,
      SERVICE_UNAVAILABLE,
      TRANSIENT_ERROR_1
    ])
  })

  it('should retry when given transaction work throws once', async () => {
    await testRetryWhenTransactionWorkThrows([SERVICE_UNAVAILABLE])
  })

  it('should retry when given transaction work throws many times', async () => {
    await testRetryWhenTransactionWorkThrows([
      SERVICE_UNAVAILABLE,
      TRANSIENT_ERROR_2,
      TRANSIENT_ERROR_2,
      SESSION_EXPIRED
    ])
  })

  it('should retry when given transaction work returns rejected promise many times', async () => {
    await testRetryWhenTransactionWorkReturnsRejectedPromise([
      SERVICE_UNAVAILABLE,
      SERVICE_UNAVAILABLE,
      TRANSIENT_ERROR_2,
      SESSION_EXPIRED,
      TRANSIENT_ERROR_1,
      SESSION_EXPIRED
    ])
  })

  it('should retry when transaction commit returns rejected promise once', async () => {
    await testRetryWhenTransactionCommitReturnsRejectedPromise([
      TRANSIENT_ERROR_1
    ])
  })

  it('should retry when transaction commit returns rejected promise multiple times', async () => {
    await testRetryWhenTransactionCommitReturnsRejectedPromise([
      TRANSIENT_ERROR_1,
      TRANSIENT_ERROR_1,
      SESSION_EXPIRED,
      SERVICE_UNAVAILABLE,
      TRANSIENT_ERROR_2
    ])
  })

  it('should retry until database error happens', async () => {
    await testNoRetryOnUnknownError(
      [
        SERVICE_UNAVAILABLE,
        SERVICE_UNAVAILABLE,
        TRANSIENT_ERROR_2,
        SESSION_EXPIRED,
        UNKNOWN_ERROR,
        SESSION_EXPIRED
      ],
      5
    )
  })

  it('should retry when transaction work throws and rollback fails', async () => {
    await testRetryWhenTransactionWorkThrowsAndRollbackFails(
      [
        SERVICE_UNAVAILABLE,
        TRANSIENT_ERROR_2,
        SESSION_EXPIRED,
        SESSION_EXPIRED
      ],
      [SESSION_EXPIRED, TRANSIENT_ERROR_1]
    )
  })

  it('should cancel in-flight timeouts when closed', async () => {
    const fakeSetTimeout = setTimeoutMock.install()
    try {
      const executor = new TransactionExecutor()
      // do not execute setTimeout callbacks
      fakeSetTimeout.pause()

      executor.execute(transactionCreator([SERVICE_UNAVAILABLE]), () =>
        Promise.resolve(42)
      )
      executor.execute(transactionCreator([TRANSIENT_ERROR_1]), () =>
        Promise.resolve(4242)
      )
      executor.execute(transactionCreator([SESSION_EXPIRED]), () =>
        Promise.resolve(424242)
      )

      await new Promise((resolve, reject) => {
        fakeSetTimeout.setTimeoutOriginal(() => {
          try {
            executor.close()
            expect(fakeSetTimeout.clearedTimeouts.length).toEqual(3)
            resolve()
          } catch (error) {
            reject(error)
          }
        }, 1000)
      })
    } finally {
      fakeSetTimeout.uninstall()
    }
  })

  it('should allow zero max retry time', () => {
    const executor = new TransactionExecutor(0)
    expect(executor._maxRetryTimeMs).toEqual(0)
  })

  it('should allow zero initial delay', () => {
    const executor = new TransactionExecutor(42, 0)
    expect(executor._initialRetryDelayMs).toEqual(0)
  })

  it('should disallow zero multiplier', () => {
    expect(() => new TransactionExecutor(42, 42, 0)).toThrow()
  })

  it('should allow zero jitter factor', () => {
    const executor = new TransactionExecutor(42, 42, 42, 0)
    expect(executor._jitterFactor).toEqual(0)
  })

  async function testRetryWhenTransactionCreatorFails (errorCodes) {
    const fakeSetTimeout = setTimeoutMock.install()
    try {
      const executor = new TransactionExecutor()
      const transactionCreator = throwingTransactionCreator(
        errorCodes,
        new FakeTransaction()
      )
      const usedTransactions = []

      const result = await executor.execute(transactionCreator, tx => {
        expect(tx).toBeDefined()
        usedTransactions.push(tx)
        return Promise.resolve(42)
      })

      expect(usedTransactions.length).toEqual(1)
      expect(result).toEqual(42)
      verifyRetryDelays(fakeSetTimeout, errorCodes.length)
    } finally {
      fakeSetTimeout.uninstall()
    }
  }

  async function testRetryWhenTransactionWorkReturnsRejectedPromise (
    errorCodes
  ) {
    const fakeSetTimeout = setTimeoutMock.install()
    try {
      const executor = new TransactionExecutor()
      const usedTransactions = []
      const realWork = transactionWork(errorCodes, 42)

      const result = await executor.execute(transactionCreator(), tx => {
        expect(tx).toBeDefined()
        usedTransactions.push(tx)
        return realWork()
      })

      // work should have failed 'failures.length' times and succeeded 1 time
      expect(usedTransactions.length).toEqual(errorCodes.length + 1)
      expectAllTransactionsToBeClosed(usedTransactions)
      expect(result).toEqual(42)
      verifyRetryDelays(fakeSetTimeout, errorCodes.length)
    } finally {
      fakeSetTimeout.uninstall()
    }
  }

  async function testRetryWhenTransactionCommitReturnsRejectedPromise (
    errorCodes
  ) {
    const fakeSetTimeout = setTimeoutMock.install()
    try {
      const executor = new TransactionExecutor()
      const usedTransactions = []
      const realWork = () => Promise.resolve(4242)

      const result = await executor.execute(
        transactionCreator(errorCodes),
        tx => {
          expect(tx).toBeDefined()
          usedTransactions.push(tx)
          return realWork()
        }
      )

      // work should have failed 'failures.length' times and succeeded 1 time
      expect(usedTransactions.length).toEqual(errorCodes.length + 1)
      expectAllTransactionsToBeClosed(usedTransactions)
      expect(result).toEqual(4242)
      verifyRetryDelays(fakeSetTimeout, errorCodes.length)
    } finally {
      fakeSetTimeout.uninstall()
    }
  }

  async function testRetryWhenTransactionWorkThrows (errorCodes) {
    const fakeSetTimeout = setTimeoutMock.install()
    try {
      const executor = new TransactionExecutor()
      const usedTransactions = []
      const realWork = throwingTransactionWork(errorCodes, 42)

      const result = await executor.execute(transactionCreator(), tx => {
        expect(tx).toBeDefined()
        usedTransactions.push(tx)
        return realWork()
      })

      // work should have failed 'failures.length' times and succeeded 1 time
      expect(usedTransactions.length).toEqual(errorCodes.length + 1)
      expectAllTransactionsToBeClosed(usedTransactions)
      expect(result).toEqual(42)
      verifyRetryDelays(fakeSetTimeout, errorCodes.length)
    } finally {
      fakeSetTimeout.uninstall()
    }
  }

  async function testRetryWhenTransactionWorkThrowsAndRollbackFails (
    txWorkErrorCodes,
    rollbackErrorCodes
  ) {
    const fakeSetTimeout = setTimeoutMock.install()
    try {
      const executor = new TransactionExecutor()
      const usedTransactions = []
      const realWork = throwingTransactionWork(txWorkErrorCodes, 424242)

      const result = await executor.execute(
        transactionCreator([], rollbackErrorCodes),
        tx => {
          expect(tx).toBeDefined()
          usedTransactions.push(tx)
          return realWork()
        }
      )

      // work should have failed 'failures.length' times and succeeded 1 time
      expect(usedTransactions.length).toEqual(txWorkErrorCodes.length + 1)
      expectAllTransactionsToBeClosed(usedTransactions)
      expect(result).toEqual(424242)
      verifyRetryDelays(fakeSetTimeout, txWorkErrorCodes.length)
    } finally {
      fakeSetTimeout.uninstall()
    }
  }

  async function testNoRetryOnUnknownError (
    errorCodes,
    expectedWorkInvocationCount
  ) {
    const executor = new TransactionExecutor()
    const usedTransactions = []
    const realWork = transactionWork(errorCodes, 42)

    try {
      await executor.execute(transactionCreator(), tx => {
        expect(tx).toBeDefined()
        usedTransactions.push(tx)
        return realWork()
      })
    } catch (error) {
      expect(usedTransactions.length).toEqual(expectedWorkInvocationCount)
      expectAllTransactionsToBeClosed(usedTransactions)
      if (errorCodes.length === 1) {
        expect(error.code).toEqual(errorCodes[0])
      } else {
        expect(error.code).toEqual(errorCodes[expectedWorkInvocationCount - 1])
      }
      return
    }

    expect(false).toBeTruthy('exception expected')
  }
})

function transactionCreator (commitErrorCodes, rollbackErrorCodes) {
  const remainingCommitErrorCodes = (commitErrorCodes || []).slice().reverse()
  const remainingRollbackErrorCodes = (rollbackErrorCodes || [])
    .slice()
    .reverse()
  return () =>
    new FakeTransaction(
      remainingCommitErrorCodes.pop(),
      remainingRollbackErrorCodes.pop()
    )
}

function throwingTransactionCreator (errorCodes, result) {
  const remainingErrorCodes = errorCodes.slice().reverse()
  return () => {
    if (remainingErrorCodes.length === 0) {
      return result
    }
    const errorCode = remainingErrorCodes.pop()
    throw error(errorCode)
  }
}

function throwingTransactionWork (errorCodes, result) {
  const remainingErrorCodes = errorCodes.slice().reverse()
  return () => {
    if (remainingErrorCodes.length === 0) {
      return Promise.resolve(result)
    }
    const errorCode = remainingErrorCodes.pop()
    throw error(errorCode)
  }
}

function transactionWork (errorCodes, result) {
  const remainingErrorCodes = errorCodes.slice().reverse()
  return () => {
    if (remainingErrorCodes.length === 0) {
      return Promise.resolve(result)
    }
    const errorCode = remainingErrorCodes.pop()
    return Promise.reject(error(errorCode))
  }
}

function error (code) {
  return newError('', code)
}

function verifyRetryDelays (fakeSetTimeout, expectedInvocationCount) {
  const delays = fakeSetTimeout.invocationDelays
  expect(delays.length).toEqual(expectedInvocationCount)
  delays.forEach((delay, index) => {
    // delays make a geometric progression with fist element 1000 and multiplier 2.0
    // so expected delay can be calculated as n-th element: `firstElement * pow(multiplier, n - 1)`
    const expectedDelayWithoutJitter = 1000 * Math.pow(2.0, index)
    const jitter = expectedDelayWithoutJitter * 0.2
    const min = expectedDelayWithoutJitter - jitter
    const max = expectedDelayWithoutJitter + jitter

    expect(delay >= min).toBeTruthy()
    expect(delay <= max).toBeTruthy()
  })
}

function expectAllTransactionsToBeClosed (transactions) {
  transactions.forEach(tx => expect(tx.isOpen()).toBeFalsy())
}

class FakeTransaction {
  constructor (commitErrorCode, rollbackErrorCode) {
    this._commitErrorCode = commitErrorCode
    this._rollbackErrorCode = rollbackErrorCode
    this._open = true
  }

  isOpen () {
    return this._open
  }

  commit () {
    this._open = false
    if (this._commitErrorCode) {
      return Promise.reject(error(this._commitErrorCode))
    }
    return Promise.resolve()
  }

  rollback () {
    this._open = false
    if (this._rollbackErrorCode) {
      return Promise.reject(error(this._rollbackErrorCode))
    }
    return Promise.resolve()
  }
}<|MERGE_RESOLUTION|>--- conflicted
+++ resolved
@@ -80,10 +80,6 @@
     await testNoRetryOnUnknownError([LOCKS_TERMINATED_ERROR], 1)
   })
 
-<<<<<<< HEAD
-  it('should stop retrying when time expires', async () => {
-    let clock
-=======
   it('should not retry when transaction work returns promise rejected with unknown error type', async () => {
     class MyTestError extends Error {
       constructor (message, code) {
@@ -101,9 +97,8 @@
     ).toBeRejectedWith(error)
   })
 
-  it('should stop retrying when time expires', done => {
-    const executor = new TransactionExecutor()
->>>>>>> 2dd64d9e
+  it('should stop retrying when time expires', async () => {
+    let clock
     const usedTransactions = []
     try {
       const executor = new TransactionExecutor()
